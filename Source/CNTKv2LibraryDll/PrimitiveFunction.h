--- conflicted
+++ resolved
@@ -86,12 +86,8 @@
         {PrimitiveOpType::Sin, L"Sin"},
         {PrimitiveOpType::Cos, L"Cos"},
         {PrimitiveOpType::Pass, L"Pass"},
-<<<<<<< HEAD
         {PrimitiveOpType::Block, L"Block"},
-=======
-        { PrimitiveOpType::Block, L"Block" },
-        { PrimitiveOpType::Unpooling, L"Unpooling" },
->>>>>>> 1a176933
+        {PrimitiveOpType::Unpooling, L"Unpooling"},
     };
 
     inline const std::wstring& PrimitiveOpTypeName(PrimitiveOpType opType)
@@ -480,11 +476,7 @@
             return NDShape(std::move(outputDims));
         }
 
-<<<<<<< HEAD
         /*static*/ NDShape NaryElementwiseOpOutputShape(PrimitiveOpType op, std::vector<Variable>& operands, bool broadcastAllowed, bool inferInputDimensions) const
-=======
-        static NDShape NaryElementwiseOpOutputShape(PrimitiveOpType op, std::vector<Variable>& operands, bool broadcastAllowed, bool inferInputDimensions)
->>>>>>> 1a176933
         {
             assert(operands.size() > 1);
 
@@ -707,11 +699,7 @@
         // Returns a pair of determined output variables and a bool indicating if any input operand shape was modified
         static DataType GetOutputDataType(PrimitiveOpType op, std::vector<Variable>& inputs, bool inferDimensions);
         static std::vector<Axis> GetOutputDynamicAxes(PrimitiveOpType op, std::vector<Variable>& inputs, Dictionary& functionConfig);
-<<<<<<< HEAD
         /*static*/ std::vector<Variable> GetOutputVariables(PrimitiveOpType op,
-=======
-        static std::vector<Variable> GetOutputVariables(PrimitiveOpType op,
->>>>>>> 1a176933
                                                         std::vector<Variable>& inputs,
                                                         PrimitiveFunction* owner,
                                                         Dictionary& functionConfig,
