﻿# ==============================================================================
# Copyright (c) Microsoft. All rights reserved.
# Licensed under the MIT license. See LICENSE.md file in the project root
# for full license information.
# ==============================================================================

import os
import math
from cntk.blocks import *  # non-layer like building blocks such as LSTM()
from cntk.layers import *  # layer-like stuff such as Linear()
from cntk.models import *  # higher abstraction level, e.g. entire standard models and also operators like Sequential()
from cntk.utils import *
from cntk.io import MinibatchSource, CTFDeserializer, StreamDef, StreamDefs, INFINITELY_REPEAT, FULL_DATA_SWEEP
from cntk import Trainer
<<<<<<< HEAD
from cntk.ops import cross_entropy_with_softmax, classification_error, splice
from cntk.learner import adam_sgd, learning_rate_schedule, momentum_schedule
from cntk.trainer import create_trainer
from cntk.persist import load_model, save_model
=======
from cntk.learner import adam_sgd, learning_rate_schedule, momentum_as_time_constant_schedule
from cntk.ops import cross_entropy_with_softmax, classification_error
>>>>>>> dd496e51

########################
# variables and stuff  #
########################

cntk_dir = os.path.dirname(os.path.abspath(__file__)) + "/../../../.."  # data resides in the CNTK folder
data_dir = cntk_dir + "/Examples/Tutorials/SLUHandsOn"                  # under Examples/Tutorials
vocab_size = 943 ; num_labels = 129 ; num_intents = 26    # number of words in vocab, slot labels, and intent labels

model_dir = "./Models"

# model dimensions
emb_dim    = 150
hidden_dim = 300

########################
# define the reader    #
########################

def create_reader(path, is_training):
    return MinibatchSource(CTFDeserializer(path, StreamDefs(
        query         = StreamDef(field='S0', shape=vocab_size,  is_sparse=True),
        intent_unused = StreamDef(field='S1', shape=num_intents, is_sparse=True),  # BUGBUG: unused, and should infer dim
        slot_labels   = StreamDef(field='S2', shape=num_labels,  is_sparse=True)
    )), randomize=is_training, epoch_size = INFINITELY_REPEAT if is_training else FULL_DATA_SWEEP)

########################
# define the model     #
########################

def create_model_function():
  with default_options(initial_state=0.1):  # inject an option to mimic the BS version identically; remove some day
    return Sequential([
        Embedding(emb_dim),
        Recurrence(LSTM(hidden_dim), go_backwards=False),
        Dense(num_labels)
    ])

########################
# define the criteria  #
########################

# compose model function and criterion primitives into a criterion function
#  takes:   Function: features -> prediction
#  returns: Function: (features, labels) -> (loss, metric)
# This function is generic and could be a stock function create_ce_classification_criter().
def create_criterion_function(model):
    labels = SymbolicArgument()    # aka Placeholder()
    ce   = cross_entropy_with_softmax(model, labels)
    errs = classification_error      (model, labels)
    return combine ([ce, errs]) # (features, labels) -> (loss, metric)

########################
# train action         #
########################

def train(reader, model, max_epochs):
    # criterion: (model args, labels) -> (loss, metric)
    #   here  (query, slot_labels) -> (ce, errs)
    criterion = create_criterion_function(model)

    # declare argument types
    #criterion.set_signature(variable_type_of(source.streams.query), variable_type_of(source.streams.slot_labels))
    criterion.set_signature(variable_of_type(vocab_size,  is_sparse=False), variable_of_type(num_labels,  is_sparse=True))

    # iteration config  --needed here because learner schedule needs it
    epoch_size = 36000
    minibatch_size = 70
<<<<<<< HEAD
    #epoch_size = 1000 ; max_epochs = 1 # uncomment for faster testing

    # learner config
    momentum_as_time_constant = 70 / -math.log(0.9)  # TODO: Change to round number. This is 664.39. 700?
    lr_per_sample = [0.003]*2+[0.0015]*12+[0.0003] # LR schedule over epochs (we don't run that mayn epochs, but if we did, these are good values)
    lr_schedule = learning_rate_schedule(lr_per_sample, units=epoch_size)  # epoch_size should not be here, breaks separation of concerns
    learner = adam_sgd(criterion.parameters,
                       lr_per_sample=lr_schedule, momentum_time_constant=momentum_as_time_constant,
=======
    num_mbs_to_show_result = 100
    momentum_time_constant = momentum_as_time_constant_schedule(minibatch_size / -math.log(0.9))  # TODO: Change to round number. This is 664.39. 700?

    lr_schedule = [0.003]*2+[0.0015]*12+[0.0003] # LR schedule over epochs (we don't run that mayn epochs, but if we did, these are good values)

    # trainer object
    lr_per_sample = learning_rate_schedule(lr_schedule, epoch_size)
    learner = adam_sgd(z.parameters,
                       lr=lr_per_sample, momentum=momentum_time_constant,
>>>>>>> dd496e51
                       low_memory=True,
                       gradient_clipping_threshold_per_sample=15, gradient_clipping_with_truncation=True)

    # trainer
    trainer = create_trainer(model, criterion, learner)

    # process minibatches and perform model training
    log_number_of_parameters(model) ; print()
    progress_printer = ProgressPrinter(freq=100, first=10, tag='Training') # more detailed logging
    #progress_printer = ProgressPrinter(tag='Training')

    t = 0
    for epoch in range(max_epochs):         # loop over epochs
        epoch_end = (epoch+1) * epoch_size
        while t < epoch_end:               # loop over minibatches on the epoch
            # BUGBUG? The change of minibatch_size parameter vv has no effect.
            data = reader.next_minibatch(min(minibatch_size, epoch_end-t))     # fetch minibatch
            trainer.train_minibatch_from_data(criterion, data[reader.streams.query], data[reader.streams.slot_labels])  # update model with it
            t += data[reader.streams.slot_labels].num_samples                  # count samples processed so far
            progress_printer.update_with_trainer(trainer, with_metric=True)  # log progress
        loss, metric, actual_samples = progress_printer.epoch_summary(with_metric=True)

    return loss, metric # return values from last epoch


########################
# eval action          #
########################

def evaluate(reader, model):
    criterion = create_criterion_function(model)
    criterion.set_signature(None, variable_of_type(num_labels, is_sparse=True))

    # process minibatches and perform evaluation
    dummy_learner = adam_sgd(criterion.parameters, lr_per_sample=1, momentum_time_constant=0, low_memory=True) # BUGBUG: should not be needed
    evaluator = create_trainer(model, criterion, [dummy_learner])
    progress_printer = ProgressPrinter(freq=100, first=10, tag='Evaluation') # more detailed logging
    #progress_printer = ProgressPrinter(tag='Evaluation')

    while True:
        minibatch_size = 1000
        data = reader.next_minibatch(minibatch_size) # fetch minibatch
        if not data:                                 # until we hit the end
            break
        metric = evaluator.test_minibatch_from_data(criterion, data[reader.streams.query], data[reader.streams.slot_labels])
        progress_printer.update(0, data[reader.streams.slot_labels].num_samples, metric) # log progress
    loss, metric, actual_samples = progress_printer.epoch_summary(with_metric=True)

    return loss, metric

#############################
# main function boilerplate #
#############################

if __name__=='__main__':
    # TODO: leave these in for now as debugging aids; remove for beta
    # TODO: try cntk_py without _ (feedback from Willi)
    from _cntk_py import set_computation_network_trace_level, set_fixed_random_seed, force_deterministic_algorithms
    #set_computation_network_trace_level(1)  # TODO: remove debugging facilities once this all works
    set_fixed_random_seed(1)  # BUGBUG: has no effect at present  # TODO: remove debugging facilities once this all works
    force_deterministic_algorithms()

    reader = create_reader(data_dir + "/atis.train.ctf", is_training=True)
    model = create_model_function()
    # train
    train(reader, model, max_epochs=8)

    # save and load (as an illustration)
    path = data_dir + "/model.cmf"
    #save_model(model, path)
    # BUGBUG: fails with "AttributeError: 'super' object has no attribute 'save_model'"
    #model = load_model(path)

    # test
    reader = create_reader(data_dir + "/atis.test.ctf", is_training=False)
    evaluate(reader, model)<|MERGE_RESOLUTION|>--- conflicted
+++ resolved
@@ -12,15 +12,10 @@
 from cntk.utils import *
 from cntk.io import MinibatchSource, CTFDeserializer, StreamDef, StreamDefs, INFINITELY_REPEAT, FULL_DATA_SWEEP
 from cntk import Trainer
-<<<<<<< HEAD
+from cntk.learner import adam_sgd, learning_rate_schedule, momentum_as_time_constant_schedule
 from cntk.ops import cross_entropy_with_softmax, classification_error, splice
-from cntk.learner import adam_sgd, learning_rate_schedule, momentum_schedule
 from cntk.trainer import create_trainer
 from cntk.persist import load_model, save_model
-=======
-from cntk.learner import adam_sgd, learning_rate_schedule, momentum_as_time_constant_schedule
-from cntk.ops import cross_entropy_with_softmax, classification_error
->>>>>>> dd496e51
 
 ########################
 # variables and stuff  #
@@ -89,17 +84,8 @@
     # iteration config  --needed here because learner schedule needs it
     epoch_size = 36000
     minibatch_size = 70
-<<<<<<< HEAD
     #epoch_size = 1000 ; max_epochs = 1 # uncomment for faster testing
 
-    # learner config
-    momentum_as_time_constant = 70 / -math.log(0.9)  # TODO: Change to round number. This is 664.39. 700?
-    lr_per_sample = [0.003]*2+[0.0015]*12+[0.0003] # LR schedule over epochs (we don't run that mayn epochs, but if we did, these are good values)
-    lr_schedule = learning_rate_schedule(lr_per_sample, units=epoch_size)  # epoch_size should not be here, breaks separation of concerns
-    learner = adam_sgd(criterion.parameters,
-                       lr_per_sample=lr_schedule, momentum_time_constant=momentum_as_time_constant,
-=======
-    num_mbs_to_show_result = 100
     momentum_time_constant = momentum_as_time_constant_schedule(minibatch_size / -math.log(0.9))  # TODO: Change to round number. This is 664.39. 700?
 
     lr_schedule = [0.003]*2+[0.0015]*12+[0.0003] # LR schedule over epochs (we don't run that mayn epochs, but if we did, these are good values)
@@ -108,7 +94,6 @@
     lr_per_sample = learning_rate_schedule(lr_schedule, epoch_size)
     learner = adam_sgd(z.parameters,
                        lr=lr_per_sample, momentum=momentum_time_constant,
->>>>>>> dd496e51
                        low_memory=True,
                        gradient_clipping_threshold_per_sample=15, gradient_clipping_with_truncation=True)
 
@@ -155,7 +140,7 @@
             break
         metric = evaluator.test_minibatch_from_data(criterion, data[reader.streams.query], data[reader.streams.slot_labels])
         progress_printer.update(0, data[reader.streams.slot_labels].num_samples, metric) # log progress
-    loss, metric, actual_samples = progress_printer.epoch_summary(with_metric=True)
+        loss, metric, actual_samples = progress_printer.epoch_summary(with_metric=True)
 
     return loss, metric
 
