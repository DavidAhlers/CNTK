from cntk import cntk_py
from cntk.device import DeviceDescriptor
from cntk.utils import typemap, sanitize_var_map, sanitize_batch, \
        sanitize_dtype_cntk, value_to_seq, _as_tuple, sanitize_var_substitution_map, \
        sanitize_substitution_var
from cntk.utils.swig_helper import map_if_possible
from cntk.ops.variables import Variable
from enum import Enum, unique
import numpy as np


@unique
class CloneMethod(Enum):
    '''
    Describes different ways how :func:`~cntk.ops.functions.Function.clone`
    works.
    '''

    share = 'share'
    '''
    Parameters are shared between the Function being cloned and the new clone
    '''

    clone = 'clone'
    '''
    New learnable parameters are created and initialied with the current values of the
    corresponding parameters of the Function being cloned
    '''

    freeze = 'freeze'
    '''
    Parameters are cloned and made immutable; i.e. Constants in the new clone
    (e.g. for use as a fixed feature extractor)
    '''

class Function(cntk_py.Function):
    '''
    Base class of all primitive tensor operators.

    If it has only one output, one can invoke Variable methods on it, which it
    will relay to its only output.
    '''

    def _callable(obj):
        return hasattr(obj, '__call__') # Python 2.7+
        return callable(obj)            # Python 3.x+

    # We override the constructors to implement an overload that constructs
    # a CNTK Functions from a Python function.
    def __new__(cls, *args, **kwargs):
        if len(args) + len(kwargs) > 0 and Function._callable(args[0]) and not isinstance(args[0], Function): # overload
            return Function.to_Function(*args, **kwargs)
        return super(Function, cls).__new__(cls) # for some reason, passing *args, **kwargs fails with "object() takes no args)

    def __init__(self, *args, **kwargs):
        if len(args) + len(kwargs) > 0 and Function._callable(args[0]) and not isinstance(args[0], Function): # overload
            return
        super(Function, self).__init__(*args, **kwargs)

    class NamedOutput:
        def __init__(self, **kwargs):
            for kw in kwargs: # TODO: only allow one arg
                self.name = kw
                self.arg = kwargs[kw]

    _placeholders_under_construction = set()

    # helper to get the parameter names and annotations of a Python function
    def _get_param_names(f):
        # Note we only use non-optional params (assume any optional param is not specified).
        # This allows to, e.g., accept max(a, b, *more, name='') as a binary function
        import sys
        if sys.version_info.major >= 3:
            from inspect import getfullargspec
            param_specs = getfullargspec(f)
            annotations = param_specs.annotations
        else: # 2.7 cannot handle keyword-only args, e.g. f(x, *args, y=13, **kwargs), nor type annotations
            from inspect import getargspec
            param_specs = getargspec(f)
            annotations = {}
        arg_names = param_specs.args
        defaults = param_specs.defaults # "if this tuple has n elements, they correspond to the last n elements listed in args"
        if defaults:
            arg_names = arg_names[0:-len(defaults)]
        return (arg_names, annotations)
        # Python 3+ version, not up-to-date w.r.t. annotations:
        #from inspect import signature, Parameter
        #params = signature(f).parameters
        #def is_optional(param): # helper to determine if a parameter is optional
        #    return (param.default != Parameter.empty # has a default value
        #            or param.kind == Parameter.VAR_POSITIONAL  # *args
        #            or param.kind == Parameter.VAR_KEYWORD)    # **kwargs
        #return ([name for name, param in params.items() if not is_optional(param)], {}) # TODO: add annotations

    # helper to create a CNTK placeholder or input for a given name
    # An input_variable is created if the parameter is annotated with a Tensor(...) type.
    # In this case, CNTK will immediately trigger type inference.
    # Unannotated parameters will yield placeholder_variables instead.
    def _make_arg_variable(name, annotations):
        from .. import placeholder_variable, input_variable
        from .variables import Variable
        if name in annotations and isinstance(annotations[name], Variable.Type):
            var_type = annotations[name]
            return input_variable(name=name, **var_type)
        else:
            return placeholder_variable(name=name)

    # construct a Function from a Python lambda
    # where the Function's input signature is defined by the lambda
    # Use this as a decorator, e.g.:
    #   @Function
    #   def f(x): return x * x
    # or with given shapes:
    #   @Function
    #   def f(x:Tensor(13)): return x * x
    # The latter form will create a CNTK Function over Inputs; the former over Placeholders.
    def to_Function(f, members = {}, make_block=False, op_name=None, name=None):
        from ..default_options import default_options
        # Parameter() creation inside code of a Function def is forbidden. Setting 'pure' blocks it in Parameter().
        with default_options(pure=True):
            f_name = f.__name__ # (for debugging)

            # get the parameter list through inspection
            arg_names, annotations = Function._get_param_names(f)

            # The Python function is converted to a CNTK Function by executing it once
            # passing placeholders as inputs. This createss a piece of graph.
            # During execution, the Placeholders of this function are hidden from signatures of any
            # further Functions that may be defined inside this invocation.
            # This is required when @Function definitions are nested, and expression from
            # the outer @Function block is used in an inner block, which would introduce
            # additional Placeholders that will show up as .arguments.
            # This is prevented by (1) maintaining a "invisible placeholders" list,
            # and always filtering .arguments against that list. This is done by the property .signature;
            # i.e. in all of this, do not use .arguments; use .signature instead.
            from .. import combine, alias, as_block
            args = [Function._make_arg_variable(name, annotations) for name in arg_names]

            # helpers
            ref_keeper = None  # BUGBUG: to work around the ref-counting issue with outputs
            def force_order_args(fun_args):
                from .. import plus, reduce_sum
                #zero_in_right_order = plus(*(reduce_sum(arg, all_axes=True) for arg in fun_args)) * 0
                ## BUGBUG: ^^ fails with "At least one of the placeholders specified for replacement was not found in the function"
                ##         clone() seems to clone placeholders more than once that are directly consumed more than once.
                ## As a workaround, consume the placeholder once, and apply square_error() on top.
                ##zero_in_right_order = plus(*(red(arg*0) for arg in fun_args))
                #fun_args = tuple(zero_in_right_order + arg for arg in fun_args)
                ## BUGBUG: fails inside a recurrent loop
                #return fun_args
                # The above seems no longer necessary, the below works just fine if only used when needed
                # BUGBUG: There still is a Python interpreter crash if I use that always.
                block_args = [Function._make_arg_variable(arg.name, annotations) for arg in fun_args]  # placeholders inside the BlockFunction
                combined_block_args = combine(block_args)                               # the content of the BlockFunction
                arg_map = list(zip(block_args, fun_args))                               # after wrapping, the block_args map to args
                combined_args = as_block(composite=combined_block_args, block_arguments_map=arg_map, block_op_name='ParameterOrder')
                global ref_keeper   # TODO: should this really be 'nonlocal'?
                ref_keeper = combined_args    # BUGBUG workaround the ref-counting problem
                return combined_args.outputs
            def force_order_args_rec(fun_args): # use this inside recurrent loop, requires all args to share the same axes
                from .. import plus, sequence, element_select, splice, slice
                zero_in_right_order = plus(*(sequence.constant_with_dynamic_axes_like(0, arg) for arg in fun_args))
                def patch_arg(arg):
                    return zero_in_right_order + arg
                    #return element_select(zero_in_right_order, arg, arg)
                    #return slice(splice(zero_in_right_order, arg, axis=-1), axis=-1, begin_index=1, end_index=0)
                fun_args = tuple(patch_arg(arg) for arg in fun_args)
                return fun_args
            def invoke(fun_args):
                try:
                    # hide Placeholders of this function from .signature() of any function defined inside
                    for arg in args:
                        Function._placeholders_under_construction.add(arg)
                    out = f(*fun_args)
                    #if isinstance(out, Function): # a tuple member is wrapped in a NamedOutput class, we got a name for it
                    #    print('trying to print args for', f_name)
                    #    print('out args:', [arg.name for arg in out.arguments])
                finally:
                    # unhide Placeholders of this function again
                    for arg in args:
                        Function._placeholders_under_construction.remove(arg)
                #if isinstance(out, Function): # a tuple member is wrapped in a NamedOutput class, we got a name for it
                #    print([arg.name for arg in Function._placeholders_under_construction])
                #    print('out = f(), args:', [arg.name for arg in out.arguments])
                #    print('out = f(), sig: ', [arg.name for arg in out.signature])
                #    print([arg.uid for arg in Function._placeholders_under_construction])
                #    print('out = f(), sig: ', [arg.uid for arg in out.signature])
                # resolve tuples and NamedOutputs  --TODO: check for duplicates
                def resolve_named(output):
                    if isinstance(output, Function.NamedOutput): # a tuple member is wrapped in a NamedOutput class, we got a name for it
                        output = alias(output.arg, name=output.name)
                    elif isinstance(output, cntk_py.Variable):
                        output = combine([output]) # workaround: wrap in another combine() call
                    return output
                if isinstance(out, tuple): # multi-valued function, returned as a tuple
                    out = [resolve_named(output) for output in out]
                    # BUGBUG: combine() does not allow duplicates, so we wrap them in alias()
                    out_seen = set()
                    for i in range(len(out)):
                        out_i = out[i]
                        if out_i in out_seen:
                            out[i] = alias(out_i)
                            #print('alias-wrapping duplicate arg in', f_name)
                        else:
                            out_seen.add(out_i)
                    out = combine(out)  # --> turn into a combine()
                else:
                    out = resolve_named(out)
                return out
            # ensure parameter ordering
            # if called from BlockFunction() then wrap into a block
            if make_block: # if we make a block then run off a separate set
                block_args = [Function._make_arg_variable(arg.name, annotations) for arg in args]  # placeholders inside the BlockFunction
                out = invoke(block_args)
                out = as_block(composite=out, block_arguments_map=list(zip(block_args, args)), block_op_name=op_name, block_instance_name=name)
                #print('made block out of', f_name, op_name, name)
            # not a block
            else:
                fun_args = args
                #if len(fun_args) > 1:
                #    fun_args = force_order_args(fun_args)
                # BUGBUG: Python interpreter crash if enabling this
                # ^^ BUGBUG: due to instability of as_block() and inefficiency of the above solution, for now only do if needed
                # now invoke the Python function
                out = invoke(fun_args)
                # BUGBUG workaround: fix it after the fact with an inefficient solution only if we got it wrong
                out_arg_names = [arg.name for arg in out.signature]
                if set(out_arg_names) == set(arg_names) and out_arg_names != arg_names:  # order came out wrong
                    #print('reexecuting function', f_name, 'because args came out as', out_arg_names, 'instead of', arg_names)
                    fun_args = force_order_args(fun_args)
                    out = invoke(fun_args)   #.outputs) # BUGBUG: move .outputs back up

            # verify that we got the parameter order right
            out_arg_names = [arg.name for arg in out.signature]
            assert out_arg_names == arg_names

            # BUGBUG: as_block() cannot *not* use an argument (e.g. temporarily changing a function to not use an input)
            # TODO: solve by consuming that arg somewhere, with the zero-out trick.
            if len(out.signature) != len(args):
                unfulfilled_args = set(out.signature) - set(args)
                if unfulfilled_args:
                    unfulfilled_arg_names = [arg.name for arg in unfulfilled_args]
                    raise TypeError("CNTK Function '{}' has {} missing arguments ({}), which is currently not supported".format(f_name, len(unfulfilled_arg_names), ", ".join(unfulfilled_arg_names)))
                else:
                    unused_args = set(args) - set(out.signature)
                    unused_arg_names = [arg.name for arg in unused_args]
                    raise TypeError("CNTK Function '{}' has {} unused arguments ({}), which is currently not supported".format(f_name, len(unused_arg_names), ", ".join(unused_arg_names)))

            # for debugging
            out.f_name = f_name  # keep in Python wrapper for debugging

            # add all members to the Python class
            # TODO: This should really be a dictionary inside BlockFunction
            for key in members:   # UNTESTED
                out.__dict__[key] = members[key]
            return out

    @property
    def signature(self):
        '''
        Returns the signature of a Function.
        This is the argument list less placeholders that belong to an outer, not yet completed @Function def.
        '''
        #arg_names_under_construction = [arg.name for arg in Function._placeholders_under_construction]
        #arg_names = [arg.name for arg in self.arguments]
        #sig_names = [arg.name for arg in self.arguments if arg not in Function._placeholders_under_construction]
        #for arg in self.arguments:
        #    for uc in Function._placeholders_under_construction:
        #        if arg == uc:
        #            print(uc.name)
        #return tuple(arg for arg in self.arguments if arg not in Function._placeholders_under_construction)
        # BUGBUG: none of the methods for parameter ordering seem to work for recurrence;
        #         so we fix it after the fact by detecting a very specific parameter name 'x_last'
        #         which we report in last position (lying).
        sig = [arg for arg in self.arguments if arg not in Function._placeholders_under_construction]
        if len(sig) == 0:
            print(13)
        #if len(sig) > 0 and sig[0].name == 'x_last':
        #    sig = sig[1:] + [sig[0]]
        return tuple(sig)

    def argument_map(self, *args, **kwargs):
        '''
        determine the {placeholder: variable} map for use with various call operations
        Returns a dictionary from this function's placeholders to whatever arguments are passed.
        Accepted are both positional and keyword arguments.
        This mimics Python's argument interpretation, except that keyword arguments are not optional.
        This does not require the arguments to be Variables or Functions. It is also called by train_minibatch().
        '''
        params = self.signature    # function parameters
        if len(args) + len(kwargs) != len(params):
            raise TypeError("CNTK Function expected {} arguments, got {}".format(len(params), len(args)))

        # start with positional arguments
        arg_map = dict(zip(params, args))

        # now look up keyword arguments
        if len(kwargs) != 0:
            params_dict = { arg.name: arg for arg in params }
            for name, arg in kwargs.items():  # keyword args are matched by name
                if name not in params_dict:
                    raise TypeError("got an unexpected keyword argument '%s'" % name)
                param = params_dict[name]
                if param in arg_map:
                    raise SyntaxError("got multiple values for argument '%s'" % name)
                arg_map[param] = arg # add kw argument to dict
                param_uid = param.uid
                if isinstance(arg, (cntk_py.Variable, cntk_py.Function)): # for viewing in debugger
                    arg_uid = arg.uid
                    arg_name = arg.name
        assert len(arg_map) == len(params)

        return arg_map

    def update_signature(self, *arg_types, **kwarg_types):
        '''
        define input shapes, in-place
        e.g.
        model.update_signature(42)
        pass a list of objects that define the dimensions etc. of the placeholders
        Currently you can pass an int, a tuple, an Input, or a dict created with Type()
        '''
        arg_map = self.argument_map(*arg_types, **kwarg_types) # map type specs to Function parameters
        def to_input(arg_type, name):
            from cntk import input_variable
            from .variables import Variable
            if isinstance(arg_type, (int, tuple)): # just passed a shape
                return input_variable(shape=_as_tuple(arg_type), name=name)
            elif isinstance(arg_type, Variable.Type): # full type given as Tensor(...)
                return input_variable(name=name, **arg_type)
            else:
                raise TypeError("update_signature() expects arguments of type int, tuple of int, or Type.Variable")
            #if isinstance(arg_type, (int, tuple)): # just passed a shape
            #    return input_variable(shape=_as_tuple(arg_type), name=name)
            #else:
            #    return input_variable(name=name, **arg_type)
        # map the given types:
        #  - create an Input with the given Type or shape
        #  - keep the name property of the Function parameter
        #  - skip argument types passed as None
        #  - TODO: should verify existing shape/axis information
        arg_map = { param: to_input(arg_type, name=param.name) for param, arg_type in arg_map.items() if arg_type is not None }
        self.replace_placeholders(arg_map)

    # TODO: change to tuple
    class OrderedRecord(list):
        '''
        A container that behaves like a list and a class, in that the elements it stores
        can be accessed by an index or as a named class member.
        This is used as the return value of Function.__call__(numeric data)
        '''
        def __init__(self, item_list):
            for item in item_list:
                assert isinstance(item, tuple) and len(item)==2
            super(Function.OrderedRecord, self).__init__(item_list)
        def __getattr__(self, key):
            for item in self: # linear search for name; assuming it's faster than a map since these tuples only have a handful of items
                if item[0] == key:
                    return item[1]
            raise AttributeError("record has no attribute '{}'".format(key))
        def __setattr__(self, key, value):
            raise AttributeError('record is immutable')
        def __getitem__(self, key):
            return super(Function.OrderedRecord, self).__getitem__(key)[1]
        def __setitem__(self, key, value):
            raise AttributeError('record is immutable')
        def __iter__(self):
            class ValueIterator:
                def __init__(self, base_iter):
                    self.base_iter = base_iter
                def __iter__(self):
                    return self
                def __next__(self):
                    return self.base_iter.__next__()[1] # extract the values
            return ValueIterator(super(Function.OrderedRecord, self).__iter__())
        # __missing__, __iter__, __contains__, keys(), values(), __delitem__

    # TODO: if all inputs are actual data, this should eval() instead.
    # TODO: if passed an actual Python function, construct a Function from it. ...how does that affect the function signature??
    # TODO: accept a single tuple as args, for (F, G) >> plus. tuple members can be None = identity.
    def __call__(self, *args, **kwargs):
        '''
        Call a Function, either on symbolic or numeric inputs.

           * If at least one input is a CNTK Function or Variable, then
             result is a CNTK Function object, with inputs bound to the arguments.
             This is a short-hand for `f.clone(share, argument_map(*args, **kwargs))`.
           * Otherwise, all arguments must be numbers, numpy arrays, or a :class:`~cntk.io.MinibatchData` instance.
             Then perform the actual computation and return the numeric result.
             This is a short-hand for `f.eval(argument_map(*args, **kwargs))`,
             except that there is no `device` parameter. If you need that, use `eval()` directly.

        Args:
            *args, **kwargs: The arguments to pass to the Function.
             Ellipsis (...) will create a new Placeholder. E.g. plus(...,3) creates a new lambda that adds 3.

        Returns:
             In case of symbolic inputs, returns another CNTK Function object with inputs bound to the arguments.
             Otherwise returns an ordered record of numpy arrays for multi-output Functions, and a single numpy array otherwise.
        '''

        # parse argument list and map to the function's input
        arg_map = self.argument_map(*args, **kwargs)

        # Ellipsis is used to create lambdas on the fly.
        # An ... simply generates a new placeholder.
        # Multiple Ellipses will turn into Function args in order of occurence, since the underlying
        # Function is already guaranteed to traverse its arguments in the same order.
        # This is non-standard Python, so suggestions for alternative syntaxes are welcome.
        # TODO: remove this again, and just let users use Python lambdas instead
        from cntk import placeholder_variable
        #arg_map = { param: arg if arg is not Ellipsis else placeholder_variable() for param, arg in arg_map.items() }

        # if placeholders were excluded due to being under construction,
        # we must include them in the argmap, otherwise they will be cloned
        for arg in self.arguments:
            if arg not in arg_map:
                #print('excluded placeholder detected:', arg.name)
                arg_map[arg] = arg

        # determine whether this is eval() or clone()
        is_symbolic = any(isinstance(arg, (cntk_py.Function, cntk_py.Variable)) for arg in arg_map.values())

        # symbolic: return a cloned Function
        # applying the function means to inline its piece of graph
        if is_symbolic:
            s = self.signature
            s_names = [arg.name for arg in s]
            s_uids = [arg.uid for arg in s]
            a1 = self.arguments
            a1_names = [arg.name for arg in a1]
            a1_uids = [arg.uid for arg in a1]
            sn = self.name

            arg_map_uids = {frm.uid: too.uid for frm, too in arg_map.items()}

            out = self.clone(CloneMethod.share, arg_map)

            on = out.name
            if sn == 'hidden_representation':
                ic = out.is_composite
                print(13)
            a2 = out.arguments
            a2_names = [arg.name for arg in a2]
            # return the Variables as a Python tuple, rather than the CNTK Function object
            # TODO: naw, must be able to apply the result in case a new function with placeholders is created
            #       Maybe instead .outputs should return an OrderedRecord
            #outputs = out.outputs
            #if len(outputs) > 1:   # tuple-valued: turn into a Python tuple
            #    # TODO: Ideally, we should return Variables instead of Functions, but that leads to various failures presently.
            #    from cntk import combine
            #    out = Function.OrderedRecord([(output.name, combine([output], name=output.name)) for output in outputs])
            return out

        # numeric: evaluate
        outputs = self.outputs
        _, output_map = self.forward(arg_map, outputs)
        assert len(output_map) == len(outputs)
        if len(output_map) > 1:
            return Function.OrderedRecord([(output.name, output_map[output]) for output in outputs])
        else: # single value: return numpy array and that's it
            return list(output_map.values())[0]

    def __rshift__(self, other):
        '''
        Forward function composition (G o F), same as Sequential([F, G]).
        Unlike __call__(), __rshift__() accepts tuples:

         * `G` can be a tuple of Functions. They are applied in parallel, yielding a tuple result.
           If `F` is a single-valued Function, it will be fed to all items.
         * if `F` is a tuple-valued Function piped and `G` is a single Function, the tuple
           values will be used as the arguments to `G`.
         * if both are tuples, they are applied 1:1

        E.g. `Embedding(500) >> (Recurrence(500), Recurrence(500, go_backwards=True)) >> splice >> Dense`
        '''
        inputs = self.outputs
        input_is_tuple = len(inputs) > 1
        # if piping into a tuple of Functions, apply item-wise
        if isinstance(other, tuple):
            from cntk import combine
            return combine([other[i](inputs[i if input_is_tuple else 0]) for i in range(len(other))])
        # if applying a single function to a tuple-valued Function, pass the items as the args
        elif input_is_tuple:
            return other(*inputs)
        # regular case: one input, one Function
        else:
            return other(self)

    def __lshift__(self, other):
        '''
        Backward function composition (self o other)
        '''
        return self(other)

    def __getattr__(self, name):
<<<<<<< HEAD
        '''
        Access a member inside this object.
        '''
        # We get here for any member that is not a direct member of the class.
        # E.g. lay = Dense(500, name='d')
        #      lay.W
        # will find the parameter named 'W' that is closest
        #      y = lay(x)
        #      y.d
        # will find the root combine() of the Dense op
        #      y.d.W
        # will find the closest 'W' from there.
        # Although ideally, it will only find what's inside Dense(). Not possible since it's a composite.
        # Unless we insert a special "stop" combine() for all input args that we don't traverse through. Brittle.
        #      lstm = LSTM(500, name='cell')
        #      y = Recurrence(lstm, name='r')(x)
        #      y.cell
        #      y.r.cell
        # will both find the LSTM cell, which is a combine([h, c])
        #      y.r.cell.outputs.h
        # The 'closest' is a stop-gap until BlockFunctions or similar work.

        # We do not get here for:
        #  - actual members of the class, such as f.outputs
        #    i.e. actual class members override parameter names
        #  - members that were added to the class, like f.W = W; f.W
        #    which we should not do

        # a direct class member
        # BUGBUG: Do we ever get here?
        # TODO: This comes from blocks.py Block(), but should be removed
        try: #if name in self.__dict__:
            return self.__dict__[name]
        except KeyError:
            # If name is a member of self's single output, then we relay to
            # that.
            if name in ['outputs', 'output', 'this']:
                # 'outputs' and 'output' are required to fetch the attribute for 
                # in the Variable.
                # 'this' is required for Swig and needs to be thrown if the
                # object is created the first time.
                # All others we try to find in self.output.
                raise

        # lookup of a named object inside the graph
        # When 'self' is a BlockFunction (e.g. a named layer), then we only search in there,
        # while when 'self' is a regular node (e.g. a named output using Label),
        # we search the composite, which may return multiple hits with the same name.
        # In case of multiple matches, we fail.
        # BUGBUG: That is a problem if, e.g., someone used a layer (=BlockFunction) twice
        # and then looks it up by name, as that will fail although both instances are identical.
        from ..graph import find_by_name
        item = typemap(find_by_name)(self.block_root if self.is_block else self, name)
        if item:
            return item

        # access an API member of 'output', such as .shape()
        if len(self.outputs) == 1:
            return getattr(self.output, name)

            if len(self.outputs) == 1 and hasattr(self.output, name):
                return getattr(self.output, name)
            else:
                raise AttributeError("'%s' object has no attribute '%s'" %
                        (type(self), name))
=======
        # If something is not found in Function, look it up in its output
        # variable, if it has only one.
        if not hasattr(Variable, name) or name.startswith('_') or \
                name in ['outputs', 'output', 'this']:
            # These should not be looked up in self's output.
            # 'outputs' and 'output' are required to fetch the attribute for 
            # in the Variable.
            # 'this' is required for Swig and needs to be thrown if the
            # object is created the first time.
            raise AttributeError("neither Function nor its output variable"
                    " has '%s'"%name)

        outputs = self.__getattribute__('outputs')
        if len(outputs) != 1:
            raise AttributeError("Function does not have '%s' and it cannot "
                    "be looked up in its outputs because it does not have "
                    "exactly one"%name)

        return getattr(outputs[0], name)
>>>>>>> ea184856

    def __getitem__(self, arg):
        '''
        Slicing of a Function result.
        '''
        return self.output.__getitem__(arg)

    @property
    def type(self):
        '''
        Get type of a Function's output.
        '''
        return self.output.type

    @property
    @typemap
    def arguments(self):
        '''
        List of all input variables of the Function that are not of type Parameter or Constant
        '''
        return super(Function, self).arguments()

    @property
    @typemap
    def attributes(self):
        '''
        List of the attributes of the function
        '''
        return super(Function, self).attributes()

    @typemap
    def clone(self, method, substitutions=None):
        '''
        Clones the function. The parameters of the Function are either cloned,
        shared or frozen as specified by the method argument and any variable
        substitutions requested are applied in the cloned Function instance.

        Args:
            method (:class:`CloneMethod`): one of

             * 'clone': the returned function gets its own copy of parameters (default)
             * 'share': the returned function shares its parameters with this function
             * 'freeze': parameters are cloned and made immutable (constant).

            substitutions (dict): a dictionary mapping variables in this
             function to variables in the cloned function

        Returns:
            :class:`~cntk.ops.functions.Function`: the cloned Function
        '''
        # C++ clone() can only clone composites. If we are not a composite, make it one using combine()
        if not self.is_composite:
            from cntk import combine
            #return combine([self]).clone(method, substitutions).root_function.arguments[0].owner
            # BUGBUG: This ^^ does not give me the correct .arguments, so we leave the extra combine() in for now.
            return combine([self]).clone(method, substitutions)

        method = getattr(cntk_py,
                'ParameterCloningMethod_' + CloneMethod(method).name.capitalize())
        substitutions = sanitize_var_substitution_map(substitutions)
        return super(Function, self).clone(method, substitutions)

    @property
    @typemap
    def constants(self):
        '''
        List of all `Constant` variables of this :class:`~cntk.ops.functions.Function`
        '''
        return super(Function, self).constants()

    def eval(self, arguments=None, device=None):
        '''
        Evaluate the node using the specified ``arguments`` as input.

        Args:
            arguments: maps variables to their input data. The interpretation depends on
             the input type:

               * dict: keys are input variable or names, and values are the input data.
                 See :meth:`~cntk.ops.functions.Function.forward` for details on passing
                 input data.
               * any other type: if node has an unique input, arguments is
                 mapped to this input.
             For nodes with more than one input, only dict is allowed.

             In both cases, every every sample in the data will be interpreted
             as a new sequence.

             Sequences can be marked as continuations of the same sequence in
             the previous minibatch (that is the sequence in the same slot).
             There are two possibilities for this:

              * specifying arguments as a `tuple` where the first element is
                used as arguments and the second one will be used as a list
                of bools, denoting whether a sequence is a new one (`True`) or a
                continuation of the sequence in the same slot of the previous
                minibatch (`False`). This will be applied to all batches.
              * specifying arguments as a dictionary of variables to tuples
                where the first element is used as arguments and the second
                one will be used as a list of bools, denoting whether a sequence
                is a new one (`True`) or a continuation of the sequence in the
                same slot of the previous minibatch (`False`). This will be
                applied to all batches.

             Data should be either NumPy arrays or a
             :class:`~cntk.io.MinibatchData` instance.
            device (:class:`~cntk.device.DeviceDescriptor`): the device descriptor that
             contains the type and id of the device on which the computation is
             to be performed.

        Returns:
           dict or NumPy Array: Dict with keys of ouput variable names and values of
           output variable. A single NumPy array if there is only one output value.
        '''

        _, output_map = self.forward(arguments, self.outputs, device=device)

        if len(output_map) > 1:
            return output_map
        else:
            return list(output_map.values())[0]

    @typemap
    def forward(self, arguments, outputs, keep_for_backward=None, device=None):
        '''
        Computes the values of speficied variables in ``outputs``, using values
        provided in ``arguments`` that correspond to each input `Variable` of
        the function whose ``is_input`` is `True`.

        Example:
            >>> v = C.input_variable(shape=(3,))
            >>> f = C.reciprocal(v)
            >>> _, fv = f.forward({v:[[1, 2, 4]]}, [f.output])
            >>> list(fv.values())[0]
            array([[[ 1.  ,  0.5 ,  0.25]]], dtype=float32)

        Args:
            arguments: maps variables to their input data. The interpretation depends on
             the input type:

               * dict: keys are input variable or names, and values are the
                 input data. To specify a minibatch, provide a list of arrays.
                 The shape of each array must be compatible with the shape of
                 the dictionary key.If the array denotes a sequence then the
                 elements of the sequence are grouped along axis 0.
               * any other type: if node has an unique input, arguments is
                 mapped to this input.
             For nodes with more than one input, only dict is allowed.

             In both cases, every every sample in the data will be interpreted
             as a new sequence.

             Sequences can be marked as continuations of the same sequence in
             the previous minibatch (that is the sequence in the same slot).
             There are two possibilities for this:

              * specifying arguments as a `tuple` where the first element is
                used as arguments and the second one will be used as a list
                of bools, denoting whether a sequence is a new one (`True`) or a
                continuation of the sequence in the same slot of the previous
                minibatch (`False`). This will be applied to all batches.
              * specifying arguments as a dictionary of variables to tuples
                where the first element is used as arguments and the second
                one will be used as a list of bools, denoting whether a sequence
                is a new one (`True`) or a continuation of the sequence in the
                same slot of the previous minibatch (`False`). This will be
                applied to all batches.

             Data should be either NumPy arrays or a
             :class:`~cntk.io.MinibatchData` instance.
            outputs (iterable): outputs to fetch values for.
            keep_for_backward (set, default `None`): the subset of the
             Function's output variables for which gradients shall be calculated
             in a subsequent backward call. If `None`, the returned state will
             be `None` and a subsequent call to :func:`backward` will not be
             possible.
            device (:class:`~cntk.device.DeviceDescriptor`, default `None`): the device
             descriptor that contains the type and id of the device on which the
             computation is. If `None`, the default device is used.

        Returns:
             A tuple (BackPropState, map of outputs to NumPy arrays). The
             BackPropState is a handle taken by :func:`backward`.
        '''
        if device is None:
            device = DeviceDescriptor.use_default_device()

        in_var_map = sanitize_var_map(self.arguments, arguments,
                                      None, device)
        output_map = {v: None for v in outputs}
        keep_for_backward = set(keep_for_backward or {})

        state = super(Function, self)._forward(in_var_map, output_map, device,
                                             keep_for_backward)

        for k in output_map:
            output_map[k] = value_to_seq(output_map[k])

        return state, output_map

    @typemap
    def backward(self, state, root_gradients, variables):
        '''
        Backpropagates supplied ``root_gradients`` for one or more of the output
        variables of the Function, to calculate gradients with respect to
        ``variables``. Formally, multiplies the values of ``root_gradients`` by
        the Jacobian of the Function and returns the subset of the output that
        corresponds to ``variables``.

        Example:
            >>> # compute the value and the derivative of the sigmoid at 0
            >>> v = C.input_variable(shape=(1,), needs_gradient=True)
            >>> f = C.sigmoid(v)
            >>> df, fv = f.forward({v:[[0]]}, [f.output], set([f.output]))
            >>> value = list(fv.values())[0]
            >>> grad = f.backward(df, {f.output: np.ones_like(value)}, set([v]))
            >>> value
            array([[[ 0.5]]], dtype=float32)
            >>> list(grad.values())[0]
            array([[[ 0.25]]], dtype=float32)

        Args:
            state (BackPropState): state obtained from a previous call to the
             func:`cntk.ops.Function.forward` method on this Function for the
             computation that this gradient backpropagation corresponds to.
            root_gradients (dict): the gradients that will be backpropagated
            variables (set): a list of input variables with respect to which
             the gradients have to be computed.

        Returns:
            dict: mapping of ``variables`` to NumPy arrays
        '''
        device = state.device()
        root_gradients = sanitize_var_map(self.outputs, root_gradients,
                                          None, device)

        var_gradients = dict((var, None) for var in variables)

        self._backward(state, root_gradients, var_gradients)

        for var, value in var_gradients.items():
            var_gradients[var] = value_to_seq(value)

        return var_gradients

    @typemap
    def grad(self, at, wrt=None, device=None):
        '''
        Computes the gradient of this Function at location ``at`` with respect to ``wrt``.
        The Function must have a single output.

        Example:
            >>> x = C.input_variable(shape=(1,), needs_gradient=True)
            >>> y = C.sqrt(x)
            >>> a = np.asarray([1,4,16],dtype=np.float32).reshape(3,1,1)
            >>> y.grad({x:a})
            [array([[[ 0.5  ]],
            <BLANKLINE>
                   [[ 0.25 ]],
            <BLANKLINE>
                   [[ 0.125]]], dtype=float32)]

        Args:
            at (dict) : mapping of the Function's arguments to values
            wrt (list optional): list of Variables with respect to which the
             gradient will be computed. If omitted, the gradients with
             respect to all arguments will be computed. If a variable
             is repeated in this list, the gradient will be repeated
             in the output as a shallow copy.

        Returns:
            list: list containing the gradients in the same order as
            the variables in ``wrt``. Each element has the same shape as
            ``wrt`` including dynamic axes (such as the minibatch axis).
        '''

        if len(self.outputs) != 1 :
            raise InvalidArgumentException('function must return a single tensor')

        if wrt is None:
            wrt = self.arguments

        unique_wrt = set(wrt)
        output = [self.output]
        state, results = self.forward(at, output, set(output), device)
        ones = {self.output: np.ones_like(v) for v in results.values()}
        grad_dict = self.backward(state, ones, unique_wrt)
        return [grad_dict[v] for v in wrt]

    @property
    @typemap
    def inputs(self):
        '''
        List of all input variables of this function.
        '''
        input_nodes = super(Function, self).inputs()
        if self.is_primitive and self.root_function.op_name in ['Times', 'TransposeTimes']:
            input_nodes = tuple(reversed(input_nodes))

        return input_nodes

    @property
    def name(self):
        '''
        Name of this function
        '''
        return super(Function, self).name()

    @name.setter
    def name(self, function_name):
        '''
        Sets the name of this Function.
        Setting the name of a Function is only allowed if the Function does not already have a name.
        Calling this method, when this Function already has a name, results in an exception.

        Args:
            function_name (`str`): name for this Function.
        '''
        super(Function, self).set_name(function_name)

    @property
    def op_name(self):
        '''
        Name of the operation that this Function performs
        '''
        return super(Function, self).op_name()

    @property
    @typemap
    def output(self):
        '''
        The single output variable if there is only one, or raises an exception.
        '''
        return super(Function, self).output()

    @property
    @typemap
    def outputs(self):
        '''
        List consisting of all output variables of this function.
        '''
        return super(Function, self).outputs()

    @property
    @typemap
    def parameters(self):
        '''
        List of all parameter variables of this function.
        '''
        return super(Function, self).parameters()

    @property
    @typemap
    def placeholders(self):
        '''
        List of all placeholders variables of this function.
        '''
        return super(Function, self).placeholders()

    @property
    @typemap
    def root_function(self):
        '''
        The primitive function at the root of the graph of functions underlying this function.
        '''
        return super(Function, self).root_function()

    @property
    def is_primitive(self):
        '''
        Returns a boolean indicating if this Function is a primitive Function.
        A primitive Function is the lowest level building block for composite Function
        graphs and is either a CNTK built-in operator, a composite Function encapsulated
        as a Block or a user-defined Function
        '''
        return super(Function, self).is_primitive()

    @property
    def is_composite(self):
        '''
        Returns a boolean indicating if this Function is a composite Function.
        A composite Function is a Function that is composed of primitive Functions.
        '''
        return super(Function, self).is_composite()

    @property
    def is_block(self):
        '''
        Returns a boolean indicating if this Function is a block function which is basically
        a composite encapsulated as an opaque block which appears as a primitive during
        traversing the graph of Functions that this block is part of.
        '''
        return super(Function, self).is_block()

    @property
    @typemap
    def block_root(self):
        '''
        Returns the root of the Function graph underlying this block Function.
        Throws an exception of this is not a block Function.
        '''
        return super(Function, self).block_root()

    @property
    @typemap
    def block_arguments_mapping(self):
        '''
        Returns the mapping from the arguments of the composite underlying this block function
        to the Variables that they are bound to in the outer graph of Functions that this
        block Function is part of.
        '''
        return super(Function, self).block_arguments_mapping()

    @property
    @typemap
    def uid(self):
        '''
        The internally generated unique name of the function.
        '''
        return super(Function, self).uid()

    @typemap
    def replace_placeholders(self, substitutions):
        '''
        In-place replace specified placeholders in the Function graph with the
        specified replacements in the map.

        Args:
            substitutions (dict): map from placeholder to variables

        Returns:
            :class:`Function`: itself
        '''
        substitutions = sanitize_var_substitution_map(substitutions)
        return super(Function, self).replace_placeholders(substitutions)

    @typemap
    def replace_placeholder(self, substitution):
        '''
        In-place replace the only placeholder in the function graph with the
        specified substitution.

        Args:
            substitution (:class:`~cntk.ops.variables.Variable`): the variable
             that will replace the placeholder

        Returns:
            :class:`Function`: itself

        :raises ExceptionType: when the function has multiple placeholders.
        '''
        substitution = sanitize_substitution_var(substitution)
        return super(Function, self).replace_placeholder(substitution)

    @typemap
    def find_all_with_name(self, name):
        '''
        Returns a list of primitive function with ``name`` in the graph
        starting from this node. Throws an exception if ``name`` occurs
        multiple times. If you expect only one function to be returned, use
        :func:`find_by_name`.

        Example:
            >>> a = C.input_variable(shape=1, name='i')
            >>> b = C.input_variable(shape=1, name='i')
            >>> c = C.plus(a, b, name='c')
            >>> len(c.find_all_with_name('i'))
            2
            >>> c.find_all_with_name('z')
            []

        Args:
            name (str): names to look for

        Returns:
            list of :class:`Function` objects matching ``name``

        See also:
            :func:`find_by_name`
        '''
        from .. import graph
        return graph.find_all_with_name(self, name)

    # TODO have a better name for combine() in this case
    @typemap
    def find_by_name(self, name):
        '''
        Returns a primitive function with ``name`` in the graph starting from
        this node. Throws an exception if ``name`` occurs multiple times. If
        you expect multiple functions to be returned, use
        :func:`find_all_with_name`.

        Example:
            >>> a = C.input_variable(shape=1, name='a')
            >>> b = C.input_variable(shape=1, name='b')
            >>> c = C.plus(a, b, name='c')
            >>> print(c.find_by_name('b').name)
            b
            >>> c.find_by_name('z') is None
            True

            If you need a full function out of it that can be evaluated, you
            need to upcast it (currently done via combine):

            >>> d = c * 5
            >>> C.combine([d.find_by_name('c')]).eval({a:[[1]], b:[[2]]})
            array([[[ 3.]]], dtype=float32)

        Args:
            name (str): names to look for

        Returns:
            :class:`Function` object matching ``name``

        See also:
            :func:`find_all_with_name`
        '''
        from .. import graph
        return graph.find_by_name(self, name)

    @typemap
    def save(self, filename):
        '''
        Save this function graph into a model file using protobuf-based
        serialization.

        Args:
            filename (str): model path
        '''
        return super(Function, self).save_model(filename)

    def save_model(self, filename): # legacy name
        return self.save(filename)

    @typemap
    def restore_model(self, filename):
        '''
        Restore the models parameters (in-place) from a saved model file

        Args:
            filename (str): saved model path

        Returns:
            `None`: this method only has the side-effect of loading the model parameters from the file
        '''
        return super(Function, self).restore_model(filename)

    @staticmethod
    @typemap
    def load(filename, device=None):
        '''
        Load the model in ``filename``, that has been saved using
        :func:`~cntk.ops.functions.Function.save`.

        Args:
            filename (str): filename to load the model from
            device (:class:`~cntk.device.DeviceDescriptor`, default is the default device):
             instance of DeviceDescriptor

        Returns:
            root node
        '''
        if not device:
            device = DeviceDescriptor.use_default_device()
        function = cntk_py.Function.load_model(filename, device)
        return function

@typemap
def load_model(filename, device=None):
    '''
    Alias for `Function.load`.
    '''
    return Function.load(filename, device)

@typemap
def save_model(model, filename): # legacy name
    return model.save(filename)


class UserFunction(Function):
    '''
    Base class of all user extension functions.

    If it has only one output, one can invoke Variable methods on it, which it
    will relay to its only output.

    '''
    def __init__(self, inputs, name=''):
        var_inputs = []
        # TODO: this should be done in Swig
        for i in inputs:
            if isinstance(i, cntk_py.Variable):
                var_inputs.append(i)
            elif isinstance(i, cntk_py.Function):
                var_inputs.append(i.output)
            else:
                raise ValueError('expected Variable, but got "%s"'%type(i))

<<<<<<< HEAD
        super(UserFunction, self).__init__(var_inputs, name)
=======
        # FIXME we need to save a reference here so that the function does not
        # disappear
        self.var_inputs = var_inputs

        super(Function, self).__init__(var_inputs, name)
>>>>>>> ea184856

        # Memory management for user defined functions has to be controlled by
        # the C++ side. For more information:
        # http://www.swig.org/Doc3.0/Python.html#Python_nn35
        self.__disown__()


    def _forward(self, arguments, outputs, device=None, outputs_to_retain=None):
        '''
        Computes the values of speficied variables in ``outputs``, using values
        provided in ``arguments`` that correspond to each input `Variable` of
        the function whose ``is_input`` is `True`.

        This function calls :func:`forward`, which is to be implemented by the
        user.

        Args:
            arguments (tuple): Value objects of the Function's input
            outputs (iterable): outputs to fetch values for.
            device (:class:`~cntk.device.DeviceDescriptor`, default `None`): the device
             descriptor that contains the type and id of the device on which the
             computation is. If `None`, the default device is used.

        Returns:
             A BackPropState instance, which is used by :func:`backward`.
        '''
        arguments = tuple(value_to_seq(v) for v in arguments)

        map_if_possible(outputs)
        map_if_possible(outputs_to_retain)

        args = arguments if len(arguments)>1 else arguments[0]

        if len(outputs) <= 1:
            state, result = self.forward(args, device, outputs_to_retain)
            for k in outputs:
                outputs[k] = result
        else:
            state = self.forward(args, outputs, device, outputs_to_retain)

        if not isinstance(state, cntk_py.BackPropState):
            state = cntk_py.UserBackPropState(self, device, state)

        for k,v in outputs.items():
            if v is None:
                raise ValueError('not all outputs have been provided')

            # FIXME: seq_starts
            outputs[k] = sanitize_batch(k, v, None, device)

        return state, outputs

    def _backward(self, state, root_gradients, variables):
        '''
        Backpropagates supplied ``root_gradients`` for one or more of the output
        variables of the Function, to calculate gradients with respect to
        ``variables``. Formally, multiplies the values of ``root_gradients`` by
        the Jacobian of the Function and returns the subset of the output that
        corresponds to ``variables``.

        This function calls :func:`backward`, which is to be implemented by the
        user.

        Example:
            TBD

        Args:
            state (BackPropState): state obtained from a previous call to the
             func:`cntk.ops.Function.forward` method on this Function for the
             computation that this gradient backpropagation corresponds to.
            root_gradients (dict): the gradients that will be backpropagated
            variables (set): a list of input variables with respect to which
             the gradients have to be computed.

        Returns:
            dict: mapping of ``variables`` to NumPy arrays
        '''
        for v in root_gradients:
            root_gradients[v] = value_to_seq(root_gradients[v])
        map_if_possible(variables)


        if len(variables)>1:
            self.backward(cntk_py.UserBackPropState.data(state), root_gradients, variables)
        else:
            for rg in root_gradients.values():
                break
            result = self.backward(cntk_py.UserBackPropState.data(state), rg)
            for k in variables:
                variables[k] = result

        for k,v in variables.items():
            if v is None:
                raise ValueError('gradients were not provided for all variables')

            variables[k] = sanitize_batch(k, v, None, state.device())

    def infer_outputs(self):
        raise NotImplementedError('infer_outputs has to be overwritten')

    def op_name(self):
        return 'UserFunction'<|MERGE_RESOLUTION|>--- conflicted
+++ resolved
@@ -494,7 +494,6 @@
         return self(other)
 
     def __getattr__(self, name):
-<<<<<<< HEAD
         '''
         Access a member inside this object.
         '''
@@ -523,48 +522,27 @@
         #  - members that were added to the class, like f.W = W; f.W
         #    which we should not do
 
-        # a direct class member
-        # BUGBUG: Do we ever get here?
-        # TODO: This comes from blocks.py Block(), but should be removed
-        try: #if name in self.__dict__:
-            return self.__dict__[name]
-        except KeyError:
-            # If name is a member of self's single output, then we relay to
-            # that.
-            if name in ['outputs', 'output', 'this']:
-                # 'outputs' and 'output' are required to fetch the attribute for 
-                # in the Variable.
-                # 'this' is required for Swig and needs to be thrown if the
-                # object is created the first time.
-                # All others we try to find in self.output.
-                raise
-
-        # lookup of a named object inside the graph
-        # When 'self' is a BlockFunction (e.g. a named layer), then we only search in there,
-        # while when 'self' is a regular node (e.g. a named output using Label),
-        # we search the composite, which may return multiple hits with the same name.
-        # In case of multiple matches, we fail.
-        # BUGBUG: That is a problem if, e.g., someone used a layer (=BlockFunction) twice
-        # and then looks it up by name, as that will fail although both instances are identical.
-        from ..graph import find_by_name
-        item = typemap(find_by_name)(self.block_root if self.is_block else self, name)
-        if item:
-            return item
-
-        # access an API member of 'output', such as .shape()
-        if len(self.outputs) == 1:
-            return getattr(self.output, name)
-
-            if len(self.outputs) == 1 and hasattr(self.output, name):
-                return getattr(self.output, name)
-            else:
-                raise AttributeError("'%s' object has no attribute '%s'" %
-                        (type(self), name))
-=======
+        # If name is not a member of Function or Variable, first look for
+        # a user-named item in the graph.
+        # (Known member names cannot be overridden by user-named items,
+        # to ensure that the API functions.)
+        if not hasattr(Variable, name) and not hasattr(Function, name) \
+           and not name.startswith('_') and name not in ['outputs', 'output', 'this']:
+            # lookup of a named object inside the graph
+            # When 'self' is a BlockFunction (e.g. a named layer), then we only search in there,
+            # while when 'self' is a regular node (e.g. a named output using Label),
+            # we search the composite, which may return multiple hits with the same name.
+            # In case of multiple matches, we fail.
+            # BUGBUG: That is a problem if, e.g., someone used a layer (=BlockFunction) twice
+            # and then looks it up by name, as that will fail although both instances are identical.
+            from ..graph import find_by_name
+            item = typemap(find_by_name)(self.block_root if self.is_block else self, name)
+            if item:
+                return item
+
         # If something is not found in Function, look it up in its output
         # variable, if it has only one.
-        if not hasattr(Variable, name) or name.startswith('_') or \
-                name in ['outputs', 'output', 'this']:
+        if name.startswith('_') or name in ['outputs', 'output', 'this']:
             # These should not be looked up in self's output.
             # 'outputs' and 'output' are required to fetch the attribute for 
             # in the Variable.
@@ -573,6 +551,7 @@
             raise AttributeError("neither Function nor its output variable"
                     " has '%s'"%name)
 
+        # access an API member of 'output', such as .shape()
         outputs = self.__getattribute__('outputs')
         if len(outputs) != 1:
             raise AttributeError("Function does not have '%s' and it cannot "
@@ -580,7 +559,6 @@
                     "exactly one"%name)
 
         return getattr(outputs[0], name)
->>>>>>> ea184856
 
     def __getitem__(self, arg):
         '''
@@ -1179,15 +1157,11 @@
             else:
                 raise ValueError('expected Variable, but got "%s"'%type(i))
 
-<<<<<<< HEAD
-        super(UserFunction, self).__init__(var_inputs, name)
-=======
         # FIXME we need to save a reference here so that the function does not
         # disappear
         self.var_inputs = var_inputs
 
-        super(Function, self).__init__(var_inputs, name)
->>>>>>> ea184856
+        super(UserFunction, self).__init__(var_inputs, name)
 
         # Memory management for user defined functions has to be controlled by
         # the C++ side. For more information:
