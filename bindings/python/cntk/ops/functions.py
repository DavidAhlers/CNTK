--- conflicted
+++ resolved
@@ -1,13 +1,9 @@
 from cntk import cntk_py
 from cntk.device import DeviceDescriptor
-<<<<<<< HEAD
-from cntk.utils import typemap, sanitize_var_map, sanitize_input, value_to_seq, _as_tuple
-=======
 from cntk.utils import typemap, sanitize_var_map, sanitize_batch, \
-        sanitize_dtype_cntk, value_to_seq, sanitize_var_substitution_map, \
+        sanitize_dtype_cntk, value_to_seq, _as_tuple, sanitize_var_substitution_map, \
         sanitize_substitution_var
 from cntk.utils.swig_helper import map_if_possible
->>>>>>> d15bec5a
 from enum import Enum, unique
 import numpy as np
 
@@ -46,7 +42,6 @@
     BUGBUG: This ^^ is not correct. It is also the base of composites and multi-valued functions.
     '''
 
-<<<<<<< HEAD
     class NamedOutput:
         def __init__(self, **kwargs):
             for kw in kwargs:
@@ -268,20 +263,6 @@
             from cntk import input_variable
             if isinstance(arg, (int, tuple)): # just passed a shape
                 return input_variable(shape=_as_tuple(arg), name=name)
-=======
-    # define input shapes, in-place
-    # e.g.
-    # model.declare_args(42)
-    # pass a list of objects that define the dimensions etc. of the placeholders
-    # Currently you can pass either
-    def declare_args(self, *arg_types):
-        placeholders = self.placeholders  # the unbound parameters to fill in
-        if len(arg_types) != len(placeholders):
-            raise TypeError("CNTK Function.declare_inputs() expected {} arguments, got {}".format(len(placeholders), len(arg_types)))
-        def to_input(arg):
-            if isinstance(arg, cntk_py.Variable):
-                return arg
->>>>>>> d15bec5a
             else:
                 return input_variable(name=name, **arg)
         # map the given types:
@@ -477,9 +458,18 @@
         # a direct class member
         # BUGBUG: Do we ever get here?
         # TODO: This comes from blocks.py Block(), but should be removed
-        if name in self.__dict__:
+        try: #if name in self.__dict__:
             return self.__dict__[name]
-<<<<<<< HEAD
+        except KeyError:
+            # If name is a member of self's single output, then we relay to
+            # that.
+            if name in ['outputs', 'output', 'this']:
+                # 'outputs' and 'output' are required to fetch the attribute for 
+                # in the Variable.
+                # 'this' is required for Swig and needs to be thrown if the
+                # object is created the first time.
+                # All others we try to find in self.output.
+                raise
 
         # lookup of a named object inside the graph
         # In case of multiple matches, return the one closest to the root.
@@ -497,25 +487,12 @@
         # access an API member of 'output', such as .shape()
         if len(self.outputs) == 1:
             return getattr(self.output, name)
-=======
-        except KeyError:
-            # If name is a member of self's single output, then we relay to
-            # that.
-            if name in ['outputs', 'output', 'this']:
-                # 'outputs' and 'output' are required to fetch the attribute for 
-                # in the Variable.
-                # 'this' is required for Swig and needs to be thrown if the
-                # object is created the first time.
-                # All others we try to find in self.output.
-                raise
 
             if len(self.outputs) == 1 and hasattr(self.output, name):
                 return getattr(self.output, name)
             else:
                 raise AttributeError("'%s' object has no attribute '%s'" %
                         (type(self), name))
->>>>>>> d15bec5a
-
 
     def __getitem__(self, arg):
         '''
@@ -568,13 +545,10 @@
 
         method = getattr(cntk_py,
                 'ParameterCloningMethod_' + CloneMethod(method).name.capitalize())
-<<<<<<< HEAD
-        if substitutions is None:
-            substitutions = {}
-        substitutions = { param: sanitize_input(arg) for param, arg in substitutions.items() }
-=======
         substitutions = sanitize_var_substitution_map(substitutions)
->>>>>>> d15bec5a
+        #if substitutions is None:
+        #    substitutions = {}
+        #substitutions = { param: sanitize_input(arg) for param, arg in substitutions.items() }
         return super(Function, self).clone(method, substitutions)
 
     @property
@@ -1058,27 +1032,6 @@
         '''
         return super(Function, self).restore_model(filename)
 
-<<<<<<< HEAD
-    @staticmethod
-    @typemap
-    def load(filename, device=None):
-        '''
-        Load the model in ``filename``, that has been saved using
-        `:func:save_model`.
-
-        Args:
-            filename (str): filename to load the model from
-            device (:class:`~cntk.DeviceDescriptor`, default is the default device):
-             instance of DeviceDescriptor
-
-        Returns:
-            root node
-        '''
-        if not device:
-            device = DeviceDescriptor.use_default_device()
-        function = cntk_py.Function.load_model(filename, device)
-        return function
-=======
 
 class UserFunction(Function):
     '''
@@ -1174,24 +1127,30 @@
                 raise ValueError('gradients were not provided for all variables')
 
             variables[k] = sanitize_batch(k, v, None, state.device())
->>>>>>> d15bec5a
+
+    @staticmethod
+    @typemap
+    def load(filename, device=None):
+        '''
+        Load the model in ``filename``, that has been saved using
+        `:func:save_model`.
+
+        Args:
+            filename (str): filename to load the model from
+            device (:class:`~cntk.device.DeviceDescriptor`, default is the default device):
+             instance of DeviceDescriptor
+
+        Returns:
+            root node
+        '''
+        if not device:
+            device = DeviceDescriptor.use_default_device()
+        function = cntk_py.Function.load_model(filename, device)
+        return function
 
 @typemap
 def load_model(filename, device=None):
     '''
-<<<<<<< HEAD
     Alias for `Function.load`.
-=======
-    Load the model in ``filename``, that has been saved using
-    :func:`~cntk.ops.functions.Function.save_model`.
-
-    Args:
-        filename (str): filename to load the model from
-        device (:class:`~cntk.device.DeviceDescriptor`, default is the default device):
-         instance of DeviceDescriptor
-
-    Returns:
-        root node
->>>>>>> d15bec5a
     '''
     return Function.load(filename, device)