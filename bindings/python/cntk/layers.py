--- conflicted
+++ resolved
@@ -438,19 +438,13 @@
 # TODO: spatial_rank is broken. We should specify the #slowest-changing axes. E.g. 1 would work for images and vectors. Requires C+ change.
 def BatchNormalization(map_rank=default_override_or(None),  # if given then normalize only over this many dimensions. E.g. 1 to tie all (h,w) in a (C, H, W)-shaped input
                        init_scale=1,
-<<<<<<< HEAD
                        normalization_time_constant=default_override_or(5000), blend_time_constant=0,
-                       epsilon=default_override_or(0.00001), use_cntk_engine=default_override_or(True)):
+                       epsilon=default_override_or(0.00001), use_cntk_engine=default_override_or(False)):
 
     map_rank                    = get_default_override(BatchNormalization, map_rank=map_rank)
     normalization_time_constant = get_default_override(BatchNormalization, normalization_time_constant=normalization_time_constant)
     epsilon                     = get_default_override(BatchNormalization, epsilon=epsilon)
     use_cntk_engine             = get_default_override(BatchNormalization, use_cntk_engine=use_cntk_engine)
-=======
-                       normalization_time_constant=5000, blend_time_constant=0,
-                       epsilon=0.00001, use_cntk_engine=False):
-    # TODO: make map_rank a default option, once per-layer type defaults are implemented
->>>>>>> 1a176933
 
     # parameters bound to this Function
     norm_shape  = _INFERRED
