--- conflicted
+++ resolved
@@ -180,14 +180,8 @@
             assert(m_sentenceSeg != nullptr);
             assert(m_existsSentenceBeginOrNoLabels != nullptr);
 
-<<<<<<< HEAD
-            size_t utt_t = (size_t)timeIdxInSeq;
-            Matrix<ElemType> colBegin(m_sentenceSeg.GetDeviceId());
-            colBegin = m_sentenceSeg.ColumnSlice(utt_t, 1);
-=======
             Matrix<ElemType> colBegin(m_sentenceSeg->GetDeviceId());
             colBegin = m_sentenceSeg->ColumnSlice(timeIdxInSeq, 1);
->>>>>>> 3d7abbe7
 
             ComputeInputPartialSRP(timeIdxInSeq, m_delay, Inputs(0)->GradientValues(), GradientValues(), m_samplesInRecurrentStep, colBegin, m_existsSentenceBeginOrNoLabels->ColumnSlice(timeIdxInSeq, 1));
         }
@@ -214,7 +208,6 @@
                     LogicError("When computing delay node error propagation, a matrix saving whether a frame exists sentence_begin or no_labels has more than one element. This is usually a problem in data reader that feeds wrong dimension when setting a matrix mtExistsSentenceBeginOrNoLabels. This matrix should have one row. ");
                 if (colExistsBeginNoLabels.Get00Element() == EXISTS_SENTENCE_BEGIN_OR_NO_LABELS)
                 {
-<<<<<<< HEAD
                     //Matrix<ElemType> colSegPastActivity((DEVICEID_TYPE)inputGradientValues.GetDeviceId());
                     //colSegPastActivity.SetValue(colBegin);
                     //colSegPastActivity.InplaceTruncateBottom(SENTENCE_BEGIN);
@@ -238,19 +231,6 @@
                     Matrix<ElemType> frm = gradientValues.ColumnSlice(timeIdxInSeq * mNbr, mNbr);
                     Matrix<ElemType> to = inputGradientValues.ColumnSlice((timeIdxInSeq - delay)*mNbr, mNbr);
 
-=======
-                    Matrix<ElemType> colSegPastActivity((DEVICEID_TYPE)inputGradientValues.GetDeviceId());
-                    colSegPastActivity.SetValue(colBegin);
-                    colSegPastActivity.InplaceTruncateBottom(SENTENCE_BEGIN);
-                    colSegPastActivity.InplaceTruncateTop(SENTENCE_MIDDLE);
-
-                    Matrix<ElemType> lclFrm((DEVICEID_TYPE)inputGradientValues.GetDeviceId());
-                    lclFrm = frm;
-                    colSegPastActivity.Reshape(1, colSegPastActivity.GetNumRows());
-                    lclFrm.RowElementMultiplyWith(colSegPastActivity);  
-                    to += lclFrm;
-                }else 
->>>>>>> 3d7abbe7
                     to += frm;
                 }
             }
@@ -280,16 +260,9 @@
                 m_pastActivity = Inputs(0)->FunctionValues();
             }
             
-<<<<<<< HEAD
-            size_t utt_t = (size_t) timeIdxInSeq;
-            Matrix<ElemType> colBegin(m_sentenceSeg.GetDeviceId());
-            colBegin = m_sentenceSeg.ColumnSlice(utt_t, 1);
-            EvaluateThisNodeSRP(timeIdxInSeq, m_delay, m_functionValues, m_pastActivity, Inputs(0)->FunctionValues(), m_samplesInRecurrentStep, m_default_activity, colBegin, m_existsSentenceBeginOrNoLabels.ColumnSlice(utt_t,1));
-=======
             Matrix<ElemType> colBegin(m_sentenceSeg->GetDeviceId());
             colBegin = m_sentenceSeg->ColumnSlice(timeIdxInSeq, 1);
             EvaluateThisNodeSRP(timeIdxInSeq, m_delay, m_functionValues, m_pastActivity, Inputs(0)->FunctionValues(), m_samplesInRecurrentStep, m_default_activity, colBegin, m_existsSentenceBeginOrNoLabels->ColumnSlice(timeIdxInSeq, 1));
->>>>>>> 3d7abbe7
 
         }
 
