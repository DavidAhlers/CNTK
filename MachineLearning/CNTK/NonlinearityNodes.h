//
// <copyright file="NonlinearityNodes.h" company="Microsoft">
//     Copyright (c) Microsoft Corporation.  All rights reserved.
// </copyright>
//
#pragma once

#include <unordered_set>
#include <map>
#include <string>
#include <vector>
#include <stdexcept>
#include <list>
#include <memory>
#include <algorithm>
#include <assert.h>
#include <atomic>
#include <sstream>
#include <iostream>

#include "Basics.h"
#include "Matrix.h"
#include "ComputationNode.h"

namespace Microsoft { namespace MSR { namespace CNTK {

    template<class ElemType>
    class RectifiedLinearNode : public ComputationNode<ElemType>
    {
        UsingComputationNodeMembers;
    public:
        RectifiedLinearNode(const DEVICEID_TYPE deviceId=AUTOPLACEMATRIX, const std::wstring name = L"")  
            : ComputationNode<ElemType>(deviceId), m_gradientOfRectifiedLinear(deviceId)
        {
            m_nodeName = (name == L""? CreateUniqNodeName() : name);
            m_deviceId = deviceId;
            MoveMatricesToDevice(deviceId);
            InitRecurrentNode();
        }

        RectifiedLinearNode(File& fstream, const size_t modelVersion, const DEVICEID_TYPE deviceId=AUTOPLACEMATRIX, const std::wstring name = L"")
            : ComputationNode<ElemType>(deviceId), m_gradientOfRectifiedLinear(deviceId)
        {
            m_nodeName = (name == L""? CreateUniqNodeName() : name);
            LoadFromFile(fstream, modelVersion, deviceId);
        }

        virtual const std::wstring OperationName() const {return TypeName();}

        virtual void ComputeInputPartial(const size_t inputIndex)
        {
            if (inputIndex != 0)
                throw std::invalid_argument("RectifiedLinear only has one input.");
            ComputeInputPartialS(m_gradientOfRectifiedLinear, Inputs(0)->FunctionValues(), Inputs(0)->GradientValues(), GradientValues());
        }

        virtual void ComputeInputPartial(const size_t inputIndex, const size_t timeIdxInSeq)
        {
            if (inputIndex != 0)
                throw std::invalid_argument("RectifiedLinear only has one input.");

            Matrix<ElemType> sliceInputGrad = Inputs(0)->GradientValues().ColumnSlice(timeIdxInSeq * m_samplesInRecurrentStep, m_samplesInRecurrentStep);
            Matrix<ElemType> sliceOutputGrad = GradientValues().ColumnSlice(timeIdxInSeq * m_samplesInRecurrentStep, m_samplesInRecurrentStep);

            Matrix<ElemType> sliceInputValue = Inputs(0)->FunctionValues().ColumnSlice(timeIdxInSeq * m_samplesInRecurrentStep, m_samplesInRecurrentStep);

            ComputeInputPartialS(m_gradientOfRectifiedLinear, sliceInputValue, sliceInputGrad, sliceOutputGrad);
        }

        static void WINAPI ComputeInputPartialS(Matrix<ElemType>& gradientOfRectifiedLinear, const Matrix<ElemType>& inputFunctionValues, Matrix<ElemType>& inputGradientValues, const Matrix<ElemType>& gradientValues)
        {
            gradientOfRectifiedLinear.AssignLinearRectifierDerivativeOf(inputFunctionValues);
#if DUMPOUTPUT
            inputGradientValues.Print("RecitifiedLinearNode-Partial-in");
#endif
            inputGradientValues.AddElementProductOf(gradientValues, gradientOfRectifiedLinear); 
#if DUMPOUTPUT
            inputGradientValues.Print("RecitifiedLinearNode-Partial-out");
#endif
        }

        virtual void EvaluateThisNode()  
        {
            EvaluateThisNodeS(m_functionValues, Inputs(0)->FunctionValues());
        }

        virtual void EvaluateThisNode(const size_t timeIdxInSeq)
        {
            Matrix<ElemType> sliceInputValue = Inputs(0)->FunctionValues().ColumnSlice(timeIdxInSeq * m_samplesInRecurrentStep, m_samplesInRecurrentStep);
            Matrix<ElemType> sliceOutputValue = m_functionValues.ColumnSlice(timeIdxInSeq * m_samplesInRecurrentStep, m_samplesInRecurrentStep);

            EvaluateThisNodeS(sliceOutputValue, sliceInputValue);
        }

        static void WINAPI EvaluateThisNodeS(Matrix<ElemType>& functionValues, const Matrix<ElemType>& inputFunctionValues)  
        {
            functionValues.AssignTruncateBottomOf(inputFunctionValues, 0);
#if NANCHECK
            functionValues.HasNan("RectifiedLinear");
#endif
#if DUMPOUTPUT
            functionValues.Print("RectifiedLinearNode");
#endif
        }

        virtual void Validate()
        {
            PrintSelfBeforeValidation();

            if (m_children.size() != 1) 
                throw std::logic_error("RectifiedLinear operation should have one input.");

            if (Inputs(0)->FunctionValues().GetNumElements() == 0)
                throw std::logic_error("RectifiedLinear operation: the input node has 0 element.");

            FunctionValues().Resize(Inputs(0)->FunctionValues().GetNumRows(), Inputs(0)->FunctionValues().GetNumCols());
            m_gradientOfRectifiedLinear.Resize(Inputs(0)->FunctionValues().GetNumRows(), Inputs(0)->FunctionValues().GetNumCols());
            CopyImageSizeFromInputs(); 
        }

        virtual void AttachInputs(const ComputationNodePtr singleInput) 
        {
            m_children.resize(1);
            m_children[0] = singleInput;
        }

        virtual void MoveMatricesToDevice(const DEVICEID_TYPE deviceId)
        {
            ComputationNode<ElemType>::MoveMatricesToDevice(deviceId);

            if (deviceId != AUTOPLACEMATRIX)
            {
                if (m_gradientOfRectifiedLinear.GetDeviceId() != deviceId)
                    m_gradientOfRectifiedLinear.TransferFromDeviceToDevice(m_gradientOfRectifiedLinear.GetDeviceId(), deviceId);
            }
        }

        static const std::wstring TypeName() {return L"RectifiedLinear";} 

        virtual void CopyTo(const ComputationNodePtr nodeP, const std::wstring& newName, const CopyNodeFlags flags) const
        {
            ComputationNode<ElemType>::CopyTo(nodeP, newName, flags);
            RectifiedLinearNode<ElemType>* node = (RectifiedLinearNode<ElemType>*) nodeP;

            if (flags & CopyNodeFlags::copyNodeValue)
            {
                node->m_gradientOfRectifiedLinear = m_gradientOfRectifiedLinear;
            }
        }

        // copy constructor
        RectifiedLinearNode(const RectifiedLinearNode<ElemType>* node, const std::wstring& newName, const CopyNodeFlags flags)
            : ComputationNode<ElemType>(node->m_deviceId), m_gradientOfRectifiedLinear(node->m_deviceId)
        {
            node->CopyTo(this, newName, flags);
        }

        virtual ComputationNodePtr Duplicate(const std::wstring& newName, const CopyNodeFlags flags) const
        {
            const std::wstring& name = (newName == L"")?NodeName():newName;
                
            ComputationNodePtr node = new RectifiedLinearNode<ElemType>(this, name, flags);
            return node;
        }

    private:
        Matrix<ElemType> m_gradientOfRectifiedLinear;
    };

    template class RectifiedLinearNode<float>; 
    template class RectifiedLinearNode<double>;

    template<class ElemType>
    class SigmoidNode : public ComputationNode<ElemType>
    {
        UsingComputationNodeMembers;
    public:
        SigmoidNode(const DEVICEID_TYPE deviceId=AUTOPLACEMATRIX, const std::wstring name = L"")  
            : ComputationNode<ElemType>(deviceId), m_gradientOfSigmoid(deviceId)
        {
            m_nodeName = (name == L""? CreateUniqNodeName() : name);
            m_deviceId = deviceId;
            MoveMatricesToDevice(deviceId);
            InitRecurrentNode();
        }

        SigmoidNode(File& fstream, const size_t modelVersion, const DEVICEID_TYPE deviceId=AUTOPLACEMATRIX, const std::wstring name = L"")
            : ComputationNode<ElemType>(deviceId), m_gradientOfSigmoid(deviceId)
        {
            m_nodeName = (name == L""? CreateUniqNodeName() : name);
            LoadFromFile(fstream, modelVersion, deviceId);
        }

        virtual const std::wstring OperationName() const {return TypeName();}
        static const std::wstring TypeName() {return L"Sigmoid";} 

        virtual void ComputeInputPartial(const size_t inputIndex)
        {
            if (inputIndex != 0)
                throw std::invalid_argument("Sigmoid only has one input.");
            ComputeInputPartialS(m_gradientOfSigmoid, Inputs(0)->GradientValues(), GradientValues(), FunctionValues());  
        }

        virtual void ComputeInputPartial(const size_t inputIndex, const size_t timeIdxInSeq)
        {
            if (inputIndex != 0)
                throw std::invalid_argument("Sigmoid only has one input.");

            Matrix<ElemType> sliceInputGrad = Inputs(0)->GradientValues().ColumnSlice(timeIdxInSeq * m_samplesInRecurrentStep, m_samplesInRecurrentStep);
            Matrix<ElemType> sliceOutputGrad = GradientValues().ColumnSlice(timeIdxInSeq * m_samplesInRecurrentStep, m_samplesInRecurrentStep);

            Matrix<ElemType> sliceOutputValue = m_functionValues.ColumnSlice(timeIdxInSeq * m_samplesInRecurrentStep, m_samplesInRecurrentStep);

            ComputeInputPartialS(m_gradientOfSigmoid, sliceInputGrad, sliceOutputGrad, sliceOutputValue);  
        }

        static void WINAPI ComputeInputPartialS(Matrix<ElemType>& gradientOfSigmoid, Matrix<ElemType>& inputGradientValues, const Matrix<ElemType>& gradientValues, const Matrix<ElemType>& functionValues)  
        {
            gradientOfSigmoid.AssignSigmoidDerivativeOf(functionValues);

            inputGradientValues.AddElementProductOf(gradientValues, gradientOfSigmoid);
        }

        virtual void EvaluateThisNode()  
        {
            EvaluateThisNodeS(m_functionValues, Inputs(0)->FunctionValues());
        }

        virtual void EvaluateThisNode(const size_t timeIdxInSeq)  
        {
            Matrix<ElemType> sliceInputValue = Inputs(0)->FunctionValues().ColumnSlice(timeIdxInSeq * m_samplesInRecurrentStep, m_samplesInRecurrentStep);
            Matrix<ElemType> sliceOutputValue = m_functionValues.ColumnSlice(timeIdxInSeq * m_samplesInRecurrentStep, m_samplesInRecurrentStep);

            EvaluateThisNodeS(sliceOutputValue, sliceInputValue);
        }

        static void WINAPI EvaluateThisNodeS(Matrix<ElemType>& functionValues, const Matrix<ElemType>& inputFunctionValues)  
        {
            functionValues.AssignSigmoidOf(inputFunctionValues);
#if NANCHECK
            functionValues.HasNan("Sigmoid");
#endif
        }

        virtual void Validate()
        {
            PrintSelfBeforeValidation();

            if (m_children.size() != 1) 
                throw std::logic_error("Sigmoid operation should have one input.");

            if (Inputs(0)->FunctionValues().GetNumElements() == 0)
                throw std::logic_error("Sigmoid operation: the input node has 0 element.");

            FunctionValues().Resize(Inputs(0)->FunctionValues().GetNumRows(), Inputs(0)->FunctionValues().GetNumCols());
            m_gradientOfSigmoid.Resize(FunctionValues().GetNumRows(), FunctionValues().GetNumCols());
            CopyImageSizeFromInputs(); 
        }

        virtual void AttachInputs(const ComputationNodePtr singleInput) 
        {
            m_children.resize(1);
            m_children[0] = singleInput;
        }

        virtual void MoveMatricesToDevice(const DEVICEID_TYPE deviceId)
        {
            ComputationNode<ElemType>::MoveMatricesToDevice(deviceId);

            if (deviceId != AUTOPLACEMATRIX)
            {
                if (m_gradientOfSigmoid.GetDeviceId() != deviceId)
                    m_gradientOfSigmoid.TransferFromDeviceToDevice(m_gradientOfSigmoid.GetDeviceId(), deviceId);
            }
        }

        virtual void CopyTo(const ComputationNodePtr nodeP, const std::wstring& newName, const CopyNodeFlags flags) const
        {
            ComputationNode<ElemType>::CopyTo(nodeP, newName, flags);
            SigmoidNode<ElemType>* node = (SigmoidNode<ElemType>*) nodeP;

            if (flags & CopyNodeFlags::copyNodeValue)
            {
                node->m_gradientOfSigmoid = m_gradientOfSigmoid;
            }
        }

        // copy constructor
        SigmoidNode(const SigmoidNode<ElemType>* node, const std::wstring& newName, const CopyNodeFlags flags)
            : ComputationNode<ElemType>(node->m_deviceId), m_gradientOfSigmoid(node->m_deviceId)
        {
            node->CopyTo(this, newName, flags);
        }

        virtual ComputationNodePtr Duplicate(const std::wstring& newName, const CopyNodeFlags flags) const
        {
            const std::wstring& name = (newName == L"")?NodeName():newName;
                
            ComputationNodePtr node = new SigmoidNode<ElemType>(this, name, flags);
            return node;
        }

    private:
        Matrix<ElemType> m_gradientOfSigmoid;
    };

    template class SigmoidNode<float>; 
    template class SigmoidNode<double>;


    template<class ElemType>
    class TanhNode : public ComputationNode<ElemType>
    {
        UsingComputationNodeMembers;
    public:
        TanhNode(const DEVICEID_TYPE deviceId=AUTOPLACEMATRIX, const std::wstring name = L"")  
            : ComputationNode<ElemType>(deviceId), m_gradientOfTanh(deviceId)  
        {
            m_nodeName = (name == L""? CreateUniqNodeName() : name);
            m_deviceId = deviceId;
            MoveMatricesToDevice(deviceId);
            InitRecurrentNode();
        }

        TanhNode(File& fstream, const size_t modelVersion, const DEVICEID_TYPE deviceId=AUTOPLACEMATRIX, const std::wstring name = L"")
            : ComputationNode<ElemType>(deviceId), m_gradientOfTanh(deviceId)
        {
            m_nodeName = (name == L""? CreateUniqNodeName() : name);
            LoadFromFile(fstream, modelVersion, deviceId);
        }

        virtual const std::wstring OperationName() const {return TypeName();}
        static const std::wstring TypeName() {return L"Tanh";} 

        virtual void ComputeInputPartial(const size_t inputIndex)
        {
            if (inputIndex != 0)
                throw std::invalid_argument("Tanh only has one input.");
            ComputeInputPartialS(m_gradientOfTanh, Inputs(0)->GradientValues(), GradientValues(), FunctionValues());
        }

        virtual void ComputeInputPartial(const size_t inputIndex, const size_t timeIdxInSeq)
        {
            if (inputIndex != 0)
                throw std::invalid_argument("Tanh only has one input.");

            Matrix<ElemType> sliceInputGrad = Inputs(0)->GradientValues().ColumnSlice(timeIdxInSeq * m_samplesInRecurrentStep, m_samplesInRecurrentStep);
            Matrix<ElemType> sliceOutputGrad = GradientValues().ColumnSlice(timeIdxInSeq * m_samplesInRecurrentStep, m_samplesInRecurrentStep);

            Matrix<ElemType> sliceOutputValue = m_functionValues.ColumnSlice(timeIdxInSeq * m_samplesInRecurrentStep, m_samplesInRecurrentStep);

            ComputeInputPartialS(m_gradientOfTanh, sliceInputGrad, sliceOutputGrad, sliceOutputValue);
        }

        static void WINAPI ComputeInputPartialS(Matrix<ElemType>& gradientOfTanh, Matrix<ElemType>& inputGradientValues, const Matrix<ElemType>& gradientValues, const Matrix<ElemType>& functionValues)  
        {
            gradientOfTanh.AssignElementProductOf(functionValues, functionValues); // v .* v
            gradientOfTanh.AssignDifferenceOf(1, gradientOfTanh); // 1-v^2

            inputGradientValues.AddElementProductOf(gradientValues, gradientOfTanh); // += d .* ((1-v) .* v))
        }


        virtual void EvaluateThisNode()  
        {
            EvaluateThisNodeS(m_functionValues, Inputs(0)->FunctionValues());
        }

        virtual void EvaluateThisNode(const size_t timeIdxInSeq)  
        {
            Matrix<ElemType> sliceInputValue = Inputs(0)->FunctionValues().ColumnSlice(timeIdxInSeq * m_samplesInRecurrentStep, m_samplesInRecurrentStep);
            Matrix<ElemType> sliceOutputValue = m_functionValues.ColumnSlice(timeIdxInSeq * m_samplesInRecurrentStep, m_samplesInRecurrentStep);

            EvaluateThisNodeS(sliceOutputValue, sliceInputValue);
        }

        static void WINAPI EvaluateThisNodeS(Matrix<ElemType>& functionValues, const Matrix<ElemType>& inputFunctionValues)  
        {
            functionValues.AssignTanhOf(inputFunctionValues);
#if NANCHECK
            functionValues.HasNan("Tanh");
#endif
        }

        virtual void Validate()
        {
            PrintSelfBeforeValidation();

            if (m_children.size() != 1) 
                throw std::logic_error("Tanh operation should have one input.");

            if (Inputs(0)->FunctionValues().GetNumElements() == 0)
                throw std::logic_error("Tanh operation: the input node has 0 element.");

            FunctionValues().Resize(Inputs(0)->FunctionValues().GetNumRows(), Inputs(0)->FunctionValues().GetNumCols());
            m_gradientOfTanh.Resize(FunctionValues().GetNumRows(), FunctionValues().GetNumCols());
            CopyImageSizeFromInputs(); 
        }

        virtual void AttachInputs(const ComputationNodePtr singleInput) 
        {
            m_children.resize(1);
            m_children[0] = singleInput;
        }

        virtual void MoveMatricesToDevice(const DEVICEID_TYPE deviceId)
        {
            ComputationNode<ElemType>::MoveMatricesToDevice(deviceId);

            if (deviceId != AUTOPLACEMATRIX)
            {
                if (m_gradientOfTanh.GetDeviceId() != deviceId)
                    m_gradientOfTanh.TransferFromDeviceToDevice(m_gradientOfTanh.GetDeviceId(), deviceId);
            }
        }

        virtual void CopyTo(const ComputationNodePtr nodeP, const std::wstring& newName, const CopyNodeFlags flags) const
        {
            ComputationNode<ElemType>::CopyTo(nodeP, newName, flags);
            TanhNode<ElemType>* node = (TanhNode<ElemType>*) nodeP;

            if (flags & CopyNodeFlags::copyNodeValue)
            {
                node->m_gradientOfTanh = m_gradientOfTanh;
            }
        }

        // copy constructor
        TanhNode(const TanhNode<ElemType>* node, const std::wstring& newName, const CopyNodeFlags flags)
            : ComputationNode<ElemType>(node->m_deviceId), m_gradientOfTanh(node->m_deviceId)
        {
            node->CopyTo(this, newName, flags);
        }

        virtual ComputationNodePtr Duplicate(const std::wstring& newName, const CopyNodeFlags flags) const
        {
            const std::wstring& name = (newName == L"")?NodeName():newName;
                
            ComputationNodePtr node = new TanhNode<ElemType>(this, name, flags);
            return node;
        }

    private:
        Matrix<ElemType> m_gradientOfTanh;
    };

    template class TanhNode<float>; 
    template class TanhNode<double>;


    template<class ElemType>
    class LogNode : public ComputationNode<ElemType>
    {
                UsingComputationNodeMembers;
        public:
        LogNode(const DEVICEID_TYPE deviceId = AUTOPLACEMATRIX, const std::wstring name = L"")
            : ComputationNode<ElemType>(deviceId), m_gradientOfLog(deviceId)
        {
            m_nodeName = (name == L"" ? CreateUniqNodeName() : name);
            m_deviceId = deviceId;
            MoveMatricesToDevice(deviceId);
            InitRecurrentNode();
        }

        LogNode(File& fstream, const size_t modelVersion, const DEVICEID_TYPE deviceId = AUTOPLACEMATRIX, const std::wstring name = L"")
            : ComputationNode<ElemType>(deviceId), m_gradientOfLog(deviceId)
        {
            m_nodeName = (name == L"" ? CreateUniqNodeName() : name);
            LoadFromFile(fstream, modelVersion, deviceId);
        }

        virtual const std::wstring OperationName() const { return TypeName(); }
        static const std::wstring TypeName() { return L"Log"; }


        virtual void ComputeInputPartial(const size_t inputIndex)
        {
            if (inputIndex != 0)
                throw std::invalid_argument("Log only has one input.");
            ComputeInputPartialS(m_gradientOfLog, Inputs(0)->GradientValues(), Inputs(0)->FunctionValues(), GradientValues());
        }

        virtual void ComputeInputPartial(const size_t inputIndex, const size_t timeIdxInSeq)
        {
            if (inputIndex != 0)
                throw std::invalid_argument("Log only has one input.");

            Matrix<ElemType> sliceInputGrad = Inputs(0)->GradientValues().ColumnSlice(timeIdxInSeq * m_samplesInRecurrentStep, m_samplesInRecurrentStep);
            Matrix<ElemType> sliceOutputGrad = GradientValues().ColumnSlice(timeIdxInSeq * m_samplesInRecurrentStep, m_samplesInRecurrentStep);

            Matrix<ElemType> sliceInputValue = Inputs(0)->FunctionValues().ColumnSlice(timeIdxInSeq * m_samplesInRecurrentStep, m_samplesInRecurrentStep);

            ComputeInputPartialS(m_gradientOfLog, sliceInputGrad, sliceInputValue, sliceOutputGrad);
        }

        static void WINAPI ComputeInputPartialS(Matrix<ElemType>& gradientOfLog, Matrix<ElemType>& inputGradientValues, const Matrix<ElemType>& inputFunctionValues, const Matrix<ElemType>& gradientValues)
        {
            gradientOfLog.AssignElementInverseOf(inputFunctionValues); // 1/x (x is input to log(x))

            inputGradientValues.AddElementProductOf(gradientValues, gradientOfLog);
        }

        virtual void EvaluateThisNode()
        {
            EvaluateThisNodeS(m_functionValues, Inputs(0)->FunctionValues());
        }

        virtual void EvaluateThisNode(const size_t timeIdxInSeq)
        {
            Matrix<ElemType> sliceInputValue = Inputs(0)->FunctionValues().ColumnSlice(timeIdxInSeq * m_samplesInRecurrentStep, m_samplesInRecurrentStep);
            Matrix<ElemType> sliceOutputValue = m_functionValues.ColumnSlice(timeIdxInSeq * m_samplesInRecurrentStep, m_samplesInRecurrentStep);

            EvaluateThisNodeS(sliceOutputValue, sliceInputValue);
        }

        static void WINAPI EvaluateThisNodeS(Matrix<ElemType>& functionValues, const Matrix<ElemType>& inputFunctionValues)
        {
            functionValues.AssignLogOf(inputFunctionValues);
#if NANCHECK
            functionValues.HasNan("Log");
#endif
        }

        virtual void Validate()
        {
            PrintSelfBeforeValidation();

            if (m_children.size() != 1)
                throw std::logic_error("Log operation should have one input.");

            if (Inputs(0)->FunctionValues().GetNumElements() == 0)
                throw std::logic_error("Log operation: the input node has 0 element.");

            FunctionValues().Resize(Inputs(0)->FunctionValues().GetNumRows(), Inputs(0)->FunctionValues().GetNumCols());
            m_gradientOfLog.Resize(Inputs(0)->FunctionValues().GetNumRows(), Inputs(0)->FunctionValues().GetNumCols());
            CopyImageSizeFromInputs();
        }

        virtual void AttachInputs(const ComputationNodePtr singleInput)
        {
            m_children.resize(1);
            m_children[0] = singleInput;
        }

        virtual void MoveMatricesToDevice(const DEVICEID_TYPE deviceId)
        {
            ComputationNode<ElemType>::MoveMatricesToDevice(deviceId);

            if (deviceId != AUTOPLACEMATRIX)
            {
                if (m_gradientOfLog.GetDeviceId() != deviceId)
                    m_gradientOfLog.TransferFromDeviceToDevice(m_gradientOfLog.GetDeviceId(), deviceId);
            }
        }

        virtual void CopyTo(const ComputationNodePtr nodeP, const std::wstring& newName, const CopyNodeFlags flags) const
        {
            ComputationNode<ElemType>::CopyTo(nodeP, newName, flags);
            LogNode<ElemType>* node = (LogNode<ElemType>*) nodeP;

            if (flags & CopyNodeFlags::copyNodeValue)
            {
                node->m_gradientOfLog = m_gradientOfLog;
            }
        }

        // copy constructor
        LogNode(const LogNode<ElemType>* node, const std::wstring& newName, const CopyNodeFlags flags)
            : ComputationNode<ElemType>(node->m_deviceId), m_gradientOfLog(node->m_deviceId)
        {
            node->CopyTo(this, newName, flags);
        }

        virtual ComputationNodePtr Duplicate(const std::wstring& newName, const CopyNodeFlags flags) const
        {
            const std::wstring& name = (newName == L"") ? NodeName() : newName;

            ComputationNodePtr node = new LogNode<ElemType>(this, name, flags);
            return node;
        }

    private:
        Matrix<ElemType> m_gradientOfLog;
    };

    template class LogNode<float>;
    template class LogNode<double>;



    template<class ElemType>
    class ExpNode : public ComputationNode<ElemType>
    {
        UsingComputationNodeMembers;
    public:
        ExpNode(const DEVICEID_TYPE deviceId = AUTOPLACEMATRIX, const std::wstring name = L"")
            : ComputationNode<ElemType>(deviceId), m_gradientOfExp(deviceId)
        {
            m_nodeName = (name == L"" ? CreateUniqNodeName() : name);
            m_deviceId = deviceId;
            MoveMatricesToDevice(deviceId);
            InitRecurrentNode();
        }

        ExpNode(File& fstream, const size_t modelVersion, const DEVICEID_TYPE deviceId = AUTOPLACEMATRIX, const std::wstring name = L"")
            : ComputationNode<ElemType>(deviceId), m_gradientOfExp(deviceId)
        {
            m_nodeName = (name == L"" ? CreateUniqNodeName() : name);
            LoadFromFile(fstream, modelVersion, deviceId);
        }

        virtual const std::wstring OperationName() const { return TypeName(); }
        static const std::wstring TypeName() { return L"Exp"; }


        virtual void ComputeInputPartial(const size_t inputIndex)
        {
            if (inputIndex != 0)
                throw std::invalid_argument("Exp only has one input.");
            ComputeInputPartialS(m_gradientOfExp, Inputs(0)->GradientValues(), Inputs(0)->FunctionValues(), GradientValues());
        }

        virtual void ComputeInputPartial(const size_t inputIndex, const size_t timeIdxInSeq)
        {
            if (inputIndex != 0)
                throw std::invalid_argument("Exp only has one input.");

            Matrix<ElemType> sliceInputGrad = Inputs(0)->GradientValues().ColumnSlice(timeIdxInSeq * m_samplesInRecurrentStep, m_samplesInRecurrentStep);
            Matrix<ElemType> sliceOutputGrad = GradientValues().ColumnSlice(timeIdxInSeq * m_samplesInRecurrentStep, m_samplesInRecurrentStep);

            Matrix<ElemType> sliceInputValue = Inputs(0)->FunctionValues().ColumnSlice(timeIdxInSeq * m_samplesInRecurrentStep, m_samplesInRecurrentStep);

            ComputeInputPartialS(m_gradientOfExp, sliceInputGrad, sliceInputValue, sliceOutputGrad);
        }

        static void WINAPI ComputeInputPartialS(Matrix<ElemType>& gradientOfExp, Matrix<ElemType>& inputGradientValues, const Matrix<ElemType>& inputFunctionValues, const Matrix<ElemType>& gradientValues)
        {
            gradientOfExp.AssignExpOf(inputFunctionValues); // Exp(x) is its own partial

            inputGradientValues.AddElementProductOf(gradientValues, gradientOfExp);
        }

        virtual void EvaluateThisNode()
        {
            EvaluateThisNodeS(m_functionValues, Inputs(0)->FunctionValues());
        }

        virtual void EvaluateThisNode(const size_t timeIdxInSeq)
        {
            Matrix<ElemType> sliceInputValue = Inputs(0)->FunctionValues().ColumnSlice(timeIdxInSeq * m_samplesInRecurrentStep, m_samplesInRecurrentStep);
            Matrix<ElemType> sliceOutputValue = m_functionValues.ColumnSlice(timeIdxInSeq * m_samplesInRecurrentStep, m_samplesInRecurrentStep);

            EvaluateThisNodeS(sliceOutputValue, sliceInputValue);
        }

        static void WINAPI EvaluateThisNodeS(Matrix<ElemType>& functionValues, const Matrix<ElemType>& inputFunctionValues)
        {
            functionValues.AssignExpOf(inputFunctionValues);
#if NANCHECK
            functionValues.HasNan("Exp");
#endif
        }

        virtual void Validate()
        {
            PrintSelfBeforeValidation();

            if (m_children.size() != 1)
                throw std::logic_error("Exp operation should have one input.");

            if (Inputs(0)->FunctionValues().GetNumElements() == 0)
                throw std::logic_error("Exp operation: the input node has 0 element.");

            FunctionValues().Resize(Inputs(0)->FunctionValues().GetNumRows(), Inputs(0)->FunctionValues().GetNumCols());
            m_gradientOfExp.Resize(Inputs(0)->FunctionValues().GetNumRows(), Inputs(0)->FunctionValues().GetNumCols());
            CopyImageSizeFromInputs();
        }

        virtual void AttachInputs(const ComputationNodePtr singleInput)
        {
            m_children.resize(1);
            m_children[0] = singleInput;
        }

        virtual void MoveMatricesToDevice(const DEVICEID_TYPE deviceId)
        {
            ComputationNode<ElemType>::MoveMatricesToDevice(deviceId);

            if (deviceId != AUTOPLACEMATRIX)
            {
                if (m_gradientOfExp.GetDeviceId() != deviceId)
                    m_gradientOfExp.TransferFromDeviceToDevice(m_gradientOfExp.GetDeviceId(), deviceId);
            }
        }

        virtual void CopyTo(const ComputationNodePtr nodeP, const std::wstring& newName, const CopyNodeFlags flags) const
        {
            ComputationNode<ElemType>::CopyTo(nodeP, newName, flags);
            ExpNode<ElemType>* node = (ExpNode<ElemType>*) nodeP;

            if (flags & CopyNodeFlags::copyNodeValue)
            {
                node->m_gradientOfExp = m_gradientOfExp;
            }
        }

        // copy constructor
        ExpNode(const ExpNode<ElemType>* node, const std::wstring& newName, const CopyNodeFlags flags)
            : ComputationNode<ElemType>(node->m_deviceId), m_gradientOfExp(node->m_deviceId)
        {
            node->CopyTo(this, newName, flags);
        }

        virtual ComputationNodePtr Duplicate(const std::wstring& newName, const CopyNodeFlags flags) const
        {
            const std::wstring& name = (newName == L"") ? NodeName() : newName;

            ComputationNodePtr node = new ExpNode<ElemType>(this, name, flags);
            return node;
        }

    private:
        Matrix<ElemType> m_gradientOfExp;
    };

    template class ExpNode<float>;
    template class ExpNode<double>;


    template<class ElemType>
    class CosineNode : public ComputationNode<ElemType>
    {
        UsingComputationNodeMembers;
    public:
        CosineNode(const DEVICEID_TYPE deviceId=AUTOPLACEMATRIX, const std::wstring name = L"")  
            : ComputationNode<ElemType>(deviceId), m_gradientOfCosine(deviceId)
        {
            m_nodeName = (name == L""? CreateUniqNodeName() : name);
            m_deviceId = deviceId;
            MoveMatricesToDevice(deviceId);
            InitRecurrentNode();
        }

        CosineNode(File& fstream, const size_t modelVersion, const DEVICEID_TYPE deviceId=AUTOPLACEMATRIX, const std::wstring name = L"")
            : ComputationNode<ElemType>(deviceId), m_gradientOfCosine(deviceId)
        {
            m_nodeName = (name == L""? CreateUniqNodeName() : name);
            LoadFromFile(fstream, modelVersion, deviceId);
        }

        virtual const std::wstring OperationName() const {return TypeName();}
        static const std::wstring TypeName() {return L"Cosine";} 

        virtual void ComputeInputPartial(const size_t inputIndex)
        {
            if (inputIndex != 0)
                throw std::invalid_argument("Cosine only has one input.");
            ComputeInputPartialS(m_gradientOfCosine, Inputs(0)->GradientValues(), Inputs(0)->FunctionValues(), GradientValues());
        }

        virtual void ComputeInputPartial(const size_t inputIndex, const size_t timeIdxInSeq)
        {
            if (inputIndex != 0)
                throw std::invalid_argument("Cosine only has one input.");

            Matrix<ElemType> sliceInputGrad = Inputs(0)->GradientValues().ColumnSlice(timeIdxInSeq * m_samplesInRecurrentStep, m_samplesInRecurrentStep);
            Matrix<ElemType> sliceOutputGrad = GradientValues().ColumnSlice(timeIdxInSeq * m_samplesInRecurrentStep, m_samplesInRecurrentStep);

            Matrix<ElemType> sliceInputValue = Inputs(0)->FunctionValues().ColumnSlice(timeIdxInSeq * m_samplesInRecurrentStep, m_samplesInRecurrentStep);

            ComputeInputPartialS(m_gradientOfCosine, sliceInputGrad, sliceInputValue, sliceOutputGrad);
        }

        static void WINAPI ComputeInputPartialS(Matrix<ElemType>& gradientOfCosine, Matrix<ElemType>& inputGradientValues, const Matrix<ElemType>& inputFunctionValues, const Matrix<ElemType>& gradientValues)  
        {
            gradientOfCosine.AssignNegativeSineOf(inputFunctionValues); // -sin(x) (x is input to Cosine(x))
            inputGradientValues.AddElementProductOf(gradientValues, gradientOfCosine);
        }

        virtual void EvaluateThisNode()  
        {
            EvaluateThisNodeS(m_functionValues, Inputs(0)->FunctionValues());
        }

        virtual void EvaluateThisNode(const size_t timeIdxInSeq)
        {
            Matrix<ElemType> sliceInputValue = Inputs(0)->FunctionValues().ColumnSlice(timeIdxInSeq * m_samplesInRecurrentStep, m_samplesInRecurrentStep);
            Matrix<ElemType> sliceOutputValue = m_functionValues.ColumnSlice(timeIdxInSeq * m_samplesInRecurrentStep, m_samplesInRecurrentStep);

            EvaluateThisNodeS(sliceOutputValue, sliceInputValue);
        }

        static void WINAPI EvaluateThisNodeS(Matrix<ElemType>& functionValues, const Matrix<ElemType>& inputFunctionValues)  
        {
            functionValues.AssignCosineOf(inputFunctionValues);
#if NANCHECK
            functionValues.HasNan("Cosine");
#endif
        }


        virtual void Validate()
        {
            PrintSelfBeforeValidation();

            if (m_children.size() != 1) 
                throw std::logic_error("Cosine operation should have one input.");

            if (Inputs(0)->FunctionValues().GetNumElements() == 0)
                throw std::logic_error("Cosine operation: the input node has 0 element.");

            FunctionValues().Resize(Inputs(0)->FunctionValues().GetNumRows(), Inputs(0)->FunctionValues().GetNumCols());
            m_gradientOfCosine.Resize(Inputs(0)->FunctionValues().GetNumRows(), Inputs(0)->FunctionValues().GetNumCols());
            CopyImageSizeFromInputs(); 
        }

        virtual void AttachInputs(const ComputationNodePtr singleInput) 
        {
            m_children.resize(1);
            m_children[0] = singleInput;
        }

        virtual void MoveMatricesToDevice(const DEVICEID_TYPE deviceId)
        {
            ComputationNode<ElemType>::MoveMatricesToDevice(deviceId);

            if (deviceId != AUTOPLACEMATRIX)
            {
                if (m_gradientOfCosine.GetDeviceId() != deviceId)
                    m_gradientOfCosine.TransferFromDeviceToDevice(m_gradientOfCosine.GetDeviceId(), deviceId);
            }
        }

        virtual void CopyTo(const ComputationNodePtr nodeP, const std::wstring& newName, const CopyNodeFlags flags) const
        {
            ComputationNode<ElemType>::CopyTo(nodeP, newName, flags);
            CosineNode<ElemType>* node = (CosineNode<ElemType>*) nodeP;

            if (flags & CopyNodeFlags::copyNodeValue)
            {
                node->m_gradientOfCosine = m_gradientOfCosine;
            }
        }

        // copy constructor
        CosineNode(const CosineNode<ElemType>* node, const std::wstring& newName, const CopyNodeFlags flags)
            : ComputationNode<ElemType>(node->m_deviceId), m_gradientOfCosine(node->m_deviceId)
        {
            node->CopyTo(this, newName, flags);
        }

        virtual ComputationNodePtr Duplicate(const std::wstring& newName, const CopyNodeFlags flags) const
        {
            const std::wstring& name = (newName == L"")?NodeName():newName;
                
            ComputationNodePtr node = new CosineNode<ElemType>(this, name, flags);
            return node;
        }

    private:
        Matrix<ElemType> m_gradientOfCosine;
    };

    template class CosineNode<float>; 
    template class CosineNode<double>;


    //we assume it's  column-wise by default
    //the derivative will increase the Matrix<ElemType> size to the power of column size and should not be used.
    template<class ElemType>
    class SoftmaxNode : public ComputationNode<ElemType>
    {
        UsingComputationNodeMembers;
    public:
        SoftmaxNode(const DEVICEID_TYPE deviceId=AUTOPLACEMATRIX, const std::wstring name = L"")
            : ComputationNode<ElemType>(deviceId), m_gradientDotValue(deviceId), m_diff(deviceId)
        {
            m_nodeName = (name == L""? CreateUniqNodeName() : name);
            m_deviceId = deviceId;
            MoveMatricesToDevice(deviceId);
            InitRecurrentNode();
        }

        SoftmaxNode(File& fstream, const size_t modelVersion, const DEVICEID_TYPE deviceId=AUTOPLACEMATRIX, const std::wstring name = L"")
            : ComputationNode<ElemType>(deviceId), m_gradientDotValue(deviceId), m_diff(deviceId)
        {
            m_nodeName = (name == L""? CreateUniqNodeName() : name);
            LoadFromFile(fstream, modelVersion, deviceId);
        }

        virtual const std::wstring OperationName() const {return TypeName();}
        static const std::wstring TypeName() {return L"Softmax";} 

        virtual void ComputeInputPartial(const size_t inputIndex)
        {
            if (inputIndex != 0)
                throw std::invalid_argument("Softmax only has one input.");
            ComputeInputPartialS(m_gradientDotValue, m_diff, Inputs(0)->GradientValues(), GradientValues(), FunctionValues());
        }

        virtual void ComputeInputPartial(const size_t inputIndex, const size_t timeIdxInSeq)
        {
            if (inputIndex != 0)
                throw std::invalid_argument("Softmax only has one input.");

            Matrix<ElemType> sliceInputGrad = Inputs(0)->GradientValues().ColumnSlice(timeIdxInSeq * m_samplesInRecurrentStep, m_samplesInRecurrentStep);
            Matrix<ElemType> sliceOutputGrad = GradientValues().ColumnSlice(timeIdxInSeq * m_samplesInRecurrentStep, m_samplesInRecurrentStep);

            Matrix<ElemType> sliceOutputValue = m_functionValues.ColumnSlice(timeIdxInSeq * m_samplesInRecurrentStep, m_samplesInRecurrentStep);

            ComputeInputPartialS(m_gradientDotValue, m_diff, sliceInputGrad, sliceOutputGrad, sliceOutputValue);
        }

        static void WINAPI ComputeInputPartialS(Matrix<ElemType>& gradientDotValue, Matrix<ElemType>& diff, Matrix<ElemType>& inputGradientValues, 
            const Matrix<ElemType>& gradientValues, const Matrix<ElemType>& functionValues)  
        {
            gradientDotValue.AssignInnerProductOf(gradientValues, functionValues, true);
            diff.AssignDifferenceOf(gradientValues, gradientDotValue);

            inputGradientValues.AddElementProductOf(diff, functionValues);
        }

        virtual void EvaluateThisNode()  
        {
            EvaluateThisNodeS(m_functionValues, Inputs(0)->FunctionValues());
        }

        virtual void EvaluateThisNode(const size_t timeIdxInSeq)
        {
            Matrix<ElemType> sliceInputValue = Inputs(0)->FunctionValues().ColumnSlice(timeIdxInSeq * m_samplesInRecurrentStep, m_samplesInRecurrentStep);
            Matrix<ElemType> sliceOutputValue = m_functionValues.ColumnSlice(timeIdxInSeq * m_samplesInRecurrentStep, m_samplesInRecurrentStep);

            EvaluateThisNodeS(sliceOutputValue, sliceInputValue);
        }

        static void WINAPI EvaluateThisNodeS(Matrix<ElemType>& functionValues, const Matrix<ElemType>& inputFunctionValues)  
        {
            functionValues.AssignLogSoftmaxOf(inputFunctionValues, true);
            functionValues.InplaceExp();
#if NANCHECK
            functionValues.HasNan("SoftMax");
#endif
        }

        virtual void Validate()
        {
            PrintSelfBeforeValidation();

            if (m_children.size() != 1) 
                throw std::logic_error("SoftmaxNode operation should have one input.");

            if (Inputs(0)->FunctionValues().GetNumElements() == 0)
                throw std::logic_error("SoftmaxNode operation: the input node has 0 element.");

            FunctionValues().Resize(Inputs(0)->FunctionValues().GetNumRows(), Inputs(0)->FunctionValues().GetNumCols());
            CopyImageSizeFromInputs(); 
        }

        virtual void AttachInputs(const ComputationNodePtr singleInput) 
        {
            m_children.resize(1);
            m_children[0] = singleInput;
        }

        virtual void MoveMatricesToDevice(const DEVICEID_TYPE deviceId)
        {
            ComputationNode<ElemType>::MoveMatricesToDevice(deviceId);

            if (deviceId != AUTOPLACEMATRIX)
            {
                if (m_gradientDotValue.GetDeviceId() != deviceId)
                    m_gradientDotValue.TransferFromDeviceToDevice(m_gradientDotValue.GetDeviceId(), deviceId);
                if (m_diff.GetDeviceId() != deviceId)
                    m_diff.TransferFromDeviceToDevice(m_diff.GetDeviceId(), deviceId);
            }
        }

        virtual void CopyTo(const ComputationNodePtr nodeP, const std::wstring& newName, const CopyNodeFlags flags) const
        {
            ComputationNode<ElemType>::CopyTo(nodeP, newName, flags);
            SoftmaxNode<ElemType>* node = (SoftmaxNode<ElemType>*) nodeP;

            if (flags & CopyNodeFlags::copyNodeValue)
            {
                node->m_gradientDotValue = m_gradientDotValue;
                node->m_diff = m_diff;
            }
        }

        // copy constructor
        SoftmaxNode(const SoftmaxNode<ElemType>* node, const std::wstring& newName, const CopyNodeFlags flags)
            : ComputationNode<ElemType>(node->m_deviceId), m_gradientDotValue(node->m_deviceId), m_diff(node->m_deviceId) 
        {
            node->CopyTo(this, newName, flags);
        }

        virtual ComputationNodePtr Duplicate(const std::wstring& newName, const CopyNodeFlags flags) const
        {
            const std::wstring& name = (newName == L"")?NodeName():newName;
                
            ComputationNodePtr node = new SoftmaxNode<ElemType>(this, name, flags);
            return node;
        }

    private:
        Matrix<ElemType> m_gradientDotValue;
        Matrix<ElemType> m_diff;
    };

    template class SoftmaxNode<float>; 
    template class SoftmaxNode<double>;

    template<class ElemType>
    class LogSoftmaxNode : public ComputationNode<ElemType>
    {
        UsingComputationNodeMembers;
    public:
        LogSoftmaxNode(const DEVICEID_TYPE deviceId = AUTOPLACEMATRIX, const std::wstring name = L"")
            : ComputationNode<ElemType>(deviceId), m_gradientDotValue(deviceId), m_softmax(deviceId)
        {
            m_nodeName = (name == L"" ? CreateUniqNodeName() : name);
            m_deviceId = deviceId;
            MoveMatricesToDevice(deviceId);
            InitRecurrentNode();
        }

        LogSoftmaxNode(File& fstream, const size_t modelVersion, const DEVICEID_TYPE deviceId = AUTOPLACEMATRIX, const std::wstring name = L"")
            : ComputationNode<ElemType>(deviceId), m_gradientDotValue(deviceId), m_softmax(deviceId)
        {
            m_nodeName = (name == L"" ? CreateUniqNodeName() : name);
            LoadFromFile(fstream, modelVersion, deviceId);
        }

        virtual const std::wstring OperationName() const { return TypeName(); }
        static const std::wstring TypeName() { return L"LogSoftmax"; }

        virtual void ComputeInputPartial(const size_t inputIndex)
        {
            if (inputIndex != 0)
                throw std::invalid_argument("Softmax only has one input.");
            ComputeInputPartialS(m_gradientDotValue, m_softmax, Inputs(0)->GradientValues(), GradientValues(), FunctionValues());
        }

        virtual void ComputeInputPartial(const size_t inputIndex, const size_t timeIdxInSeq)
        {
            if (inputIndex != 0)
                throw std::invalid_argument("Softmax only has one input.");

            Matrix<ElemType> sliceInputGrad = Inputs(0)->GradientValues().ColumnSlice(timeIdxInSeq * m_samplesInRecurrentStep, m_samplesInRecurrentStep);
            Matrix<ElemType> sliceOutputGrad = GradientValues().ColumnSlice(timeIdxInSeq * m_samplesInRecurrentStep, m_samplesInRecurrentStep);

            Matrix<ElemType> sliceOutputValue = m_functionValues.ColumnSlice(timeIdxInSeq * m_samplesInRecurrentStep, m_samplesInRecurrentStep);

            ComputeInputPartialS(m_gradientDotValue, m_softmax, sliceInputGrad, sliceOutputGrad, sliceOutputValue);
        }

        static void WINAPI ComputeInputPartialS(Matrix<ElemType>& gradientDotValue, Matrix<ElemType>& softmax, Matrix<ElemType>& inputGradientValues,
            const Matrix<ElemType>& gradientValues, const Matrix<ElemType>& functionValues)
        {
            softmax.AssignExpOf(functionValues);
            Matrix<ElemType>::VectorSum(gradientValues, gradientDotValue, true);
            softmax.RowElementMultiplyWith(gradientDotValue);
            Matrix<ElemType>::AddScaledDifference(1.0, gradientValues, softmax, inputGradientValues);
        }

        virtual void EvaluateThisNode()
        {
            EvaluateThisNodeS(m_functionValues, Inputs(0)->FunctionValues());
        }

        virtual void EvaluateThisNode(const size_t timeIdxInSeq)
        {
            Matrix<ElemType> sliceInputValue = Inputs(0)->FunctionValues().ColumnSlice(timeIdxInSeq * m_samplesInRecurrentStep, m_samplesInRecurrentStep);
            Matrix<ElemType> sliceOutputValue = m_functionValues.ColumnSlice(timeIdxInSeq * m_samplesInRecurrentStep, m_samplesInRecurrentStep);

            EvaluateThisNodeS(sliceOutputValue, sliceInputValue);
        }

        static void WINAPI EvaluateThisNodeS(Matrix<ElemType>& functionValues, const Matrix<ElemType>& inputFunctionValues)
        {
            functionValues.AssignLogSoftmaxOf(inputFunctionValues, true);
#if NANCHECK
            functionValues.HasNan("LogSoftMax");
#endif
        }

        virtual void Validate()
        {
            PrintSelfBeforeValidation();

            if (m_children.size() != 1)
                throw std::logic_error("LogSoftmaxNode operation should have one input.");

            if (Inputs(0)->FunctionValues().GetNumElements() == 0)
                throw std::logic_error("LogSoftmaxNode operation: the input node has 0 element.");

            FunctionValues().Resize(Inputs(0)->FunctionValues().GetNumRows(), Inputs(0)->FunctionValues().GetNumCols());
            CopyImageSizeFromInputs();
        }

        virtual void AttachInputs(const ComputationNodePtr singleInput)
        {
            m_children.resize(1);
            m_children[0] = singleInput;
        }

        virtual void MoveMatricesToDevice(const DEVICEID_TYPE deviceId)
        {
            ComputationNode<ElemType>::MoveMatricesToDevice(deviceId);

            if (deviceId != AUTOPLACEMATRIX)
            {
                if (m_gradientDotValue.GetDeviceId() != deviceId)
                    m_gradientDotValue.TransferFromDeviceToDevice(m_gradientDotValue.GetDeviceId(), deviceId);
                if (m_softmax.GetDeviceId() != deviceId)
                    m_softmax.TransferFromDeviceToDevice(m_softmax.GetDeviceId(), deviceId);
            }
        }

        virtual void CopyTo(const ComputationNodePtr nodeP, const std::wstring& newName, const CopyNodeFlags flags) const
        {
            ComputationNode<ElemType>::CopyTo(nodeP, newName, flags);
            LogSoftmaxNode<ElemType>* node = (LogSoftmaxNode<ElemType>*) nodeP;

            if (flags & CopyNodeFlags::copyNodeValue)
            {
                node->m_gradientDotValue = m_gradientDotValue;
                node->m_softmax = m_softmax;
            }
        }

        // copy constructor
        LogSoftmaxNode(const LogSoftmaxNode<ElemType>* node, const std::wstring& newName, const CopyNodeFlags flags)
            : ComputationNode<ElemType>(node->m_deviceId), m_gradientDotValue(node->m_deviceId), m_softmax(node->m_deviceId)
        {
            node->CopyTo(this, newName, flags);
        }

        virtual ComputationNodePtr Duplicate(const std::wstring& newName, const CopyNodeFlags flags) const
        {
            const std::wstring& name = (newName == L"") ? NodeName() : newName;

            ComputationNodePtr node = new LogSoftmaxNode<ElemType>(this, name, flags);
            return node;
        }

    private:
        Matrix<ElemType> m_gradientDotValue;
        Matrix<ElemType> m_softmax;
    };

    template class LogSoftmaxNode<float>;
    template class LogSoftmaxNode<double>;


    //calculates: the log likelihood of a feature given GMM parameters
    template<class ElemType>
    class GMMLogLikelihoodNode : public ComputationNode<ElemType>
    {
        UsingComputationNodeMembers;
    public:
        GMMLogLikelihoodNode(const DEVICEID_TYPE deviceId = AUTOPLACEMATRIX, const std::wstring name = L"")
            : ComputationNode<ElemType>(deviceId), m_prior(deviceId), m_normedDeviation(deviceId), m_normedDeviationVectors(deviceId), m_stddev(deviceId), m_posterior(deviceId), m_temp(deviceId)
        {
            m_nodeName = (name == L"" ? CreateUniqNodeName() : name);
            m_deviceId = deviceId;
            MoveMatricesToDevice(deviceId);
            InitRecurrentNode();
        }

        GMMLogLikelihoodNode(File& fstream, const size_t modelVersion, const DEVICEID_TYPE deviceId = AUTOPLACEMATRIX, const std::wstring name = L"")
            : ComputationNode<ElemType>(deviceId), m_prior(deviceId), m_normedDeviation(deviceId), m_normedDeviationVectors(deviceId), m_stddev(deviceId), m_posterior(deviceId), m_temp(deviceId)
        {
            m_nodeName = (name == L"" ? CreateUniqNodeName() : name);
            LoadFromFile(fstream, modelVersion, deviceId);
        }

        // copy constructor
        GMMLogLikelihoodNode(const GMMLogLikelihoodNode<ElemType>* node, const std::wstring& newName, const CopyNodeFlags flags)
            : ComputationNode<ElemType>(node->m_deviceId), m_prior(node->m_deviceId), m_normedDeviation(node->m_deviceId), m_normedDeviationVectors(node->m_deviceId),
            m_stddev(node->m_deviceId), m_posterior(node->m_deviceId), m_temp(m_deviceId)
        {
            node->CopyTo(this, newName, flags);
        }

        virtual ComputationNodePtr Duplicate(const std::wstring& newName, const CopyNodeFlags flags) const
        {
            const std::wstring& name = (newName == L"") ? NodeName() : newName;

            ComputationNodePtr node = new GMMLogLikelihoodNode<ElemType>(this, name, flags);
            return node;
        }

        virtual const std::wstring OperationName() const { return TypeName(); }
        static const std::wstring TypeName() { return L"GMMLogLikelihood"; }

        virtual void ComputeInputPartial(const size_t inputIndex)
        {
            switch (inputIndex)
            {
            case 0:
                ComputeInputPartialUnnormedPrior(Inputs(0)->GradientValues(), m_gradientValues, m_prior, m_posterior, m_temp);
                break;
            case 1:
                ComputeInputPartialMean(Inputs(1)->GradientValues(), m_gradientValues, m_normedDeviationVectors, m_posterior, m_temp);
                break;
            case 2:
                ComputeInputPartialLogStddev(Inputs(2)->GradientValues(), m_gradientValues, m_normedDeviation, m_posterior, m_temp);
                break;
            case 3:
                ComputeInputPartialFeature(Inputs(3)->GradientValues(), m_gradientValues, m_normedDeviationVectors, m_posterior, m_temp);
                break;
            default:
                throw std::invalid_argument("GMMLogLikelihoodNode only takes four inputs.");
            }
        }

        virtual void ComputeInputPartial(const size_t inputIndex, const size_t timeIdxInSeq)
        {
            //get the right slice 
            size_t startIndex = timeIdxInSeq * m_samplesInRecurrentStep;

            size_t colsPrior = Inputs(0)->FunctionValues().GetNumCols();

            Matrix<ElemType> sliceGradientValue = m_gradientValues.ColumnSlice(startIndex, m_samplesInRecurrentStep);
            Matrix<ElemType> slicePosterior = m_posterior.ColumnSlice(startIndex, m_samplesInRecurrentStep);
                
            switch (inputIndex)
            {
            case 0:
                {
                    if (colsPrior == 1)
                        ComputeInputPartialUnnormedPrior(Inputs(0)->GradientValues(), sliceGradientValue, m_prior, slicePosterior, m_temp);
                    else
                    {
                        Matrix<ElemType> sliceUnnormedPriorGradient = Inputs(0)->GradientValues().ColumnSlice(startIndex, m_samplesInRecurrentStep);
                        Matrix<ElemType> slicePrior = m_prior.ColumnSlice(startIndex, m_samplesInRecurrentStep);
                        ComputeInputPartialUnnormedPrior(sliceUnnormedPriorGradient, sliceGradientValue, slicePrior, slicePosterior, m_temp);
                    }
                }
                break;
            case 1:
                {
                      Matrix<ElemType> sliceNormedDeviationVectors = m_normedDeviationVectors.ColumnSlice(startIndex, m_samplesInRecurrentStep);
                      if (colsPrior == 1)
                        ComputeInputPartialMean(Inputs(1)->GradientValues(), sliceGradientValue, sliceNormedDeviationVectors, slicePosterior, m_temp);
                    else
                    {
                        Matrix<ElemType> sliceMeanGradient = Inputs(1)->GradientValues().ColumnSlice(startIndex, m_samplesInRecurrentStep);
                        ComputeInputPartialMean(sliceMeanGradient, sliceGradientValue, sliceNormedDeviationVectors, slicePosterior, m_temp);
                    }
                }
                break;
            case 2:
                {
                    Matrix<ElemType> sliceNormedDeviation = m_normedDeviation.ColumnSlice(startIndex, m_samplesInRecurrentStep);
                    if (colsPrior == 1)
                        ComputeInputPartialLogStddev(Inputs(2)->GradientValues(), sliceGradientValue, sliceNormedDeviation, slicePosterior, m_temp);
                    else
                    {
                        Matrix<ElemType> sliceLotStddevGradient = Inputs(2)->GradientValues().ColumnSlice(startIndex, m_samplesInRecurrentStep);
                        ComputeInputPartialLogStddev(sliceLotStddevGradient, sliceGradientValue, sliceNormedDeviation, slicePosterior, m_temp);
                    }
                }
                break;
            case 3:
                {
                    Matrix<ElemType> sliceNormedDeviationVectors = m_normedDeviationVectors.ColumnSlice(startIndex, m_samplesInRecurrentStep);
                    Matrix<ElemType> sliceFeatureGradient = Inputs(3)->GradientValues().ColumnSlice(startIndex, m_samplesInRecurrentStep);
                    ComputeInputPartialFeature(sliceFeatureGradient, sliceGradientValue, sliceNormedDeviationVectors, slicePosterior, m_temp);
                }
                break;
            default:
                throw std::invalid_argument("GMMLogLikelihoodNode criterion only takes four inputs.");
            }
        }

        static void WINAPI ComputeInputPartialUnnormedPrior(Matrix<ElemType>& unnormedPriorGradientValues, const Matrix<ElemType>& gradientValues,
            const Matrix<ElemType>& prior, const Matrix<ElemType>& posterior, Matrix<ElemType>& temp)
        {
            temp.AssignDifferenceOf(posterior, prior);
            temp.RowElementMultiplyWith(gradientValues);
            if (prior.GetNumCols() == posterior.GetNumCols())
            {
                unnormedPriorGradientValues += temp; 
            }
            else if (prior.GetNumCols() == 1)
            {
                Matrix<ElemType>::MultiplyAndAdd(temp, false, ConstOnes(posterior.GetNumCols(), 1, unnormedPriorGradientValues.GetDeviceId()), false, unnormedPriorGradientValues);
            }
            else
            {
                throw std::runtime_error("GMMLogLikelihoodNode: UnnormedPrior should either have same number of columns as the features or have only one column.");
            }
        }

        static void WINAPI ComputeInputPartialMean(Matrix<ElemType>& meanGradientValues, const Matrix<ElemType>& gradientValues, const Matrix<ElemType>& normedDeviationVectors,
            Matrix<ElemType>& posterior, Matrix<ElemType>& temp)
        {
            size_t numComponent = posterior.GetNumRows(); 
            size_t numSamples = posterior.GetNumCols();
            size_t featureSize = normedDeviationVectors.GetNumRows() / numComponent;

            temp.SetValue(normedDeviationVectors); //recall normedDeviationVectors <-- (x-u_c)/(stddev^2)
            temp.Reshape(featureSize, numSamples* numComponent);

            posterior.Reshape(1, numSamples* numComponent);
            temp.RowElementMultiplyWith(posterior); //temp <-- posterior * (x-u_c)/(stddev^2)

            posterior.Reshape(numComponent, numSamples);  //reshape back
            temp.Reshape(featureSize * numComponent, numSamples); //reshape back

            temp.RowElementMultiplyWith(gradientValues);

            if (numSamples == meanGradientValues.GetNumCols())
            {
                meanGradientValues += temp;
            }
            else if (meanGradientValues.GetNumCols() == 1)
            {
                Matrix<ElemType>::MultiplyAndAdd(temp, false, ConstOnes(numSamples, 1, meanGradientValues.GetDeviceId()), false, meanGradientValues);
            }
            else
            {
                throw std::runtime_error("GMMLogLikelihoodNode: stddev should either have same number of columns as the features or have only one column.");
            }
        }

        static void WINAPI ComputeInputPartialLogStddev(Matrix<ElemType>& logStddevGradientValues, const Matrix<ElemType>& gradientValues, const Matrix<ElemType>& normedDeviation,
            const Matrix<ElemType>& posterior, Matrix<ElemType>& temp)
        {
            size_t numComponent = posterior.GetNumRows();
            size_t numSamples = posterior.GetNumCols();

            temp.AssignDifferenceOf(normedDeviation, (ElemType)numComponent);
            temp.ElementMultiplyWith(posterior);
            temp.RowElementMultiplyWith(gradientValues);
            if (logStddevGradientValues.GetNumCols() == numSamples)
            {
                logStddevGradientValues += temp;
            }
            else if (logStddevGradientValues.GetNumCols() == 1)
            {
                Matrix<ElemType>::MultiplyAndAdd(temp, false, ConstOnes(numSamples, 1, logStddevGradientValues.GetDeviceId()), false, logStddevGradientValues);
            }
            else
            {
                throw std::runtime_error("GMMLogLikelihoodNode: stddev should either have same number of columns as the features or have only one column.");
            }
        }

        static void WINAPI ComputeInputPartialFeature(Matrix<ElemType>& featureGradientValues, const Matrix<ElemType>& gradientValues, const Matrix<ElemType>& normedDeviationVectors,
            Matrix<ElemType>& posterior, Matrix<ElemType>& temp)
        {
            size_t numComponent = posterior.GetNumRows();
            size_t numSamples = posterior.GetNumCols();
            size_t featureSize = normedDeviationVectors.GetNumRows() / numComponent;

            temp.SetValue(normedDeviationVectors);
            temp *= -1;
            temp.Reshape(featureSize, numSamples* numComponent);
            posterior.Reshape(1, numSamples* numComponent);
            temp.RowElementMultiplyWith(posterior);

            posterior.Reshape(numComponent, numSamples);
            temp.Reshape(featureSize * numComponent, numSamples);
            temp.RowElementMultiplyWith(gradientValues);

            for (int i = 0; i < numComponent; i++)
                featureGradientValues.AddWithRowSliceValuesOf(temp, i*featureSize, featureSize);
        }

        virtual void SetFunctionAndGradientSize(const int numSamples)
        {
            ComputationNode<ElemType>::SetFunctionAndGradientSize(numSamples);

            size_t numComponents = Inputs(0)->FunctionValues().GetNumRows();
            size_t colsPrior = Inputs(0)->FunctionValues().GetNumCols();
            //size_t numSamples = Inputs(3)->FunctionValues().GetNumCols();
            size_t featureSize = Inputs(3)->FunctionValues().GetNumRows();

            m_prior.Resize(numComponents, colsPrior);
            m_stddev.Resize(numComponents, colsPrior);
            m_normedDeviation.Resize(numComponents, numSamples);
            m_normedDeviationVectors.Resize(numComponents * featureSize, numSamples);
            m_posterior.Resize(numComponents, numSamples);
        }

        //input0=unnormedPrior, input1=mean, input2=logstddev, input3=feature
        virtual void EvaluateThisNode()
        {
            // all internal matrices will be automatically resized since all of them are assigned to a value so no resize is needed here.
            EvaluateThisNodeS(FunctionValues(), Inputs(0)->FunctionValues(), Inputs(1)->FunctionValues(), Inputs(2)->FunctionValues(), Inputs(3)->FunctionValues(), 
                m_prior, m_stddev, m_normedDeviationVectors, m_normedDeviation, m_posterior, m_temp);
        }

        //input0=unnormedPrior, input1=mean, input2=logstddev, input3=feature
        virtual void EvaluateThisNode(const size_t timeIdxInSeq)
        {
            size_t colsPrior = Inputs(0)->FunctionValues().GetNumCols();
            size_t numSamples = Inputs(3)->FunctionValues().GetNumCols();

            //get the right slice 
            size_t startIndex = timeIdxInSeq * m_samplesInRecurrentStep;

            Matrix<ElemType> sliceOutputValue = m_functionValues.ColumnSlice(startIndex, m_samplesInRecurrentStep);
            Matrix<ElemType> sliceFeature = Inputs(3)->FunctionValues().ColumnSlice(startIndex, m_samplesInRecurrentStep);
            Matrix<ElemType> sliceNormedDeviation = m_normedDeviation.ColumnSlice(startIndex, m_samplesInRecurrentStep);
            Matrix<ElemType> sliceNormedDeviationVectors = m_normedDeviationVectors.ColumnSlice(startIndex, m_samplesInRecurrentStep);
            Matrix<ElemType> slicePosterior = m_posterior.ColumnSlice(startIndex, m_samplesInRecurrentStep);

            if (colsPrior == 1)
            {
                EvaluateThisNodeS(sliceOutputValue, Inputs(0)->FunctionValues(), Inputs(1)->FunctionValues(), Inputs(2)->FunctionValues(), sliceFeature,
                    m_prior, m_stddev, sliceNormedDeviationVectors, sliceNormedDeviation, slicePosterior, m_temp);
            }
            else if (colsPrior == numSamples)
            {
                Matrix<ElemType> sliceUnnormedPrior = Inputs(0)->FunctionValues().ColumnSlice(startIndex, m_samplesInRecurrentStep);
                Matrix<ElemType> sliceMean = Inputs(1)->FunctionValues().ColumnSlice(startIndex, m_samplesInRecurrentStep);
                Matrix<ElemType> sliceLogstddev = Inputs(2)->FunctionValues().ColumnSlice(startIndex, m_samplesInRecurrentStep);

                Matrix<ElemType> slicePrior = m_prior.ColumnSlice(startIndex, m_samplesInRecurrentStep);
                Matrix<ElemType> sliceStddev = m_stddev.ColumnSlice(startIndex, m_samplesInRecurrentStep);

                EvaluateThisNodeS(sliceOutputValue, sliceUnnormedPrior, sliceMean, sliceLogstddev, sliceFeature,
                    slicePrior, sliceStddev, sliceNormedDeviationVectors, sliceNormedDeviation, slicePosterior, m_temp);
            }
            else  //should not reach the code since validation should fail already
            {
                throw std::runtime_error("GMMLogLikelihoodNode: UnnormedPrior should either have same number of columns as the features or have only one column.");
            }

        }

        //input0=unnormedPrior, input1=mean, input2=logstddev, input3=feature
        //If we want to speed up we need to replace following code with a several specialized GPU functions
        static void WINAPI EvaluateThisNodeS(Matrix<ElemType>& functionValues, const Matrix<ElemType>& unnormedPrior, const Matrix<ElemType>& mean,  Matrix<ElemType>& logstddev,
            const Matrix<ElemType>& feature, Matrix<ElemType>& prior, Matrix<ElemType>& stddev, Matrix<ElemType>& normedDeviationVectors,
            Matrix<ElemType>& normedDeviation, Matrix<ElemType>& posterior, Matrix<ElemType>& temp)
        {
            int numComponent = unnormedPrior.GetNumRows();
            size_t numSamples = feature.GetNumCols();
            size_t featureDim = feature.GetNumRows();

            //compute prior which is softmax of unnormedPrior
            prior.AssignLogSoftmaxOf(unnormedPrior, true);  //log prior

            prior.InplaceExp();

            //compute stddev
            stddev.AssignExpOf(logstddev);

#if DUMPOUTPUT
            unnormedPrior.Print("unnormedPrior", 0, min(5, unnormedPrior.GetNumRows() - 1), 0, min(10, unnormedPrior.GetNumCols() - 1));
            mean.Print("mean", 0, min(5, mean.GetNumRows() - 1), 0, min(10, mean.GetNumCols() - 1));
            logstddev.Print("logstddev", 0, min(5, logstddev.GetNumRows() - 1), 0, min(10, logstddev.GetNumCols() - 1));

            prior.Print("prior", 0, min(5, prior.GetNumRows() - 1), 0, min(10, prior.GetNumCols() - 1));
            stddev.Print("stddev", 0, min(5, stddev.GetNumRows() - 1), 0, min(10, stddev.GetNumCols() - 1));
#endif

            //compute normedDeviation <-- ||x-u_c||^2/(stddev^2)
            normedDeviationVectors.AssignRepeatOf(feature, numComponent, 1);
            normedDeviationVectors -= mean; //each column of the mean has multiple mean components
            normedDeviationVectors.Reshape(featureDim, numSamples* numComponent);  //now each column is feature-mean_i

            normedDeviation.AssignVectorNorm2Of(normedDeviationVectors, true);
            normedDeviation ^= 2;
            temp.AssignRepeatOf(stddev, 1, numSamples / stddev.GetNumCols());  //stddev.GetNumCols() is either 1 or =numSamples
            temp.Reshape(1, temp.GetNumElements());  //one stddev value for each component for each sample
            temp ^= 2;
            normedDeviation.ElementDivideBy(temp);  //normedDeviation and temp have same dim (1, numSamples* numComponent)

            //compute  normedDeviationVectors <-- (x-u_c)/(stddev^2)
            normedDeviationVectors.RowElementDivideBy(temp);  //divide twice
            normedDeviationVectors.Reshape(featureDim*numComponent, numSamples);  //reshape back

            //compute per-component likelihood
            posterior.AssignProductOf(-0.5f, normedDeviation); //posterior  <-- -||x-u_c||^2/(stddev^2)/2 and in (1, numSamples* numComponent) dim
            temp.InplaceLog();
            temp *= ((ElemType)numComponent / 2.0f); //temp <-- stddev^c and in (1, numSamples* numComponent) dim
            posterior -= temp;  // posterior  <-- exp[-||x-u_c||^2/(stddev^2)/2]/(stddev^c)
            posterior -= (ElemType)(numComponent / 2.0f*log(TWO_PI)); //likelihood for each component and sample is now computed and stored in posterior
            posterior.InplaceExp(); //posterior  <-- exp(-||x-u_c||^2/(stddev^2)/2)

            normedDeviation.Reshape(numComponent, numSamples);  //reshape back
            posterior.Reshape(numComponent, numSamples);  //reshape back

            //compute posterior <-- prior_i * likelihood_i
            if (unnormedPrior.GetNumCols() == numSamples)  //each sample has different prior
                posterior.ElementMultiplyWith(prior);
            else  //all samples share the same prior
                posterior.ColumnElementMultiplyWith(prior);

            //compute GMM log-likelihood
            Matrix<ElemType>::Multiply(ConstOnes(1, numComponent, posterior.GetDeviceId()), false, posterior, false, functionValues);  //functionValues <-- total likelihood
            posterior.RowElementDivideBy(functionValues); //posterior <-- per-comp likelihood / total likelihood
            functionValues.InplaceLog(); //log likelihood

#if DUMPOUTPUT
            temp.Print("temp", 0, min(5, temp.GetNumRows() - 1), 0, min(10, temp.GetNumCols() - 1));
            normedDeviation.Print("normedDeviation", 0, min(5, normedDeviation.GetNumRows() - 1), 0, min(10, normedDeviation.GetNumCols() - 1));

            posterior.Print("posterior", 0, min(5, posterior.GetNumRows() - 1), 0, min(10, posterior.GetNumCols() - 1));
            functionValues.Print("functionValues", 0, min(5, functionValues.GetNumRows() - 1), 0, min(10, functionValues.GetNumCols() - 1));

            functionValues.Print("GMMLogLikelihoodNode");
#endif

#if NANCHECK
            functionValues.HasNan("GMMLogLikelihood");
#endif
        }

        virtual void Validate()
        {
            PrintSelfBeforeValidation();

            if (m_children.size() != 4)
                throw std::logic_error("GMMLogLikelihoodNode requires four inputs.");

            size_t rows[4], cols[4];
            for (int i = 0; i < 4; i++)
            {
                rows[i] = Inputs(i)->FunctionValues().GetNumRows();
                cols[i] = Inputs(i)->FunctionValues().GetNumCols();
            }

            if (cols[0] != cols[1] || cols[0] != cols[2])
                throw std::logic_error("GMMLogLikelihoodNode: UnnormedPrior (first input), mean (second input), and logStddev (third input) should have same number of columns.");

            if (cols[0] != 1 && cols[0] != cols[3])
                throw std::logic_error("GMMLogLikelihoodNode: UnnormedPrior (first input) should either have same number of columns as the features (fourth input) or have only one column.");

            if (rows[0] != rows[2])
                throw std::logic_error("GMMLogLikelihoodNode: UnnormedPrior (first input) should have same dimension as logStddev (third input), i.e., all dimensions in each Gaussian component share the same stddev.");

            if (rows[1] != rows[0]*rows[3])
                throw std::logic_error("GMMLogLikelihoodNode: the number of rows in mean (second input) should equal rows(unnormedPrior(first input) * rows(feature(fourth input)).");

            FunctionValues().Resize(1, cols[3]);
            CopyImageSizeFromInputs();
        }

        virtual void CopyImageSizeFromInputs()
        {
            CopyImageSizeFromInput(3, false);

            m_outputChannels = 1;
            m_outputWidth = 1;
            m_outputHeight = 1;
        }

        //leftNode should be the empirical
        virtual void AttachInputs(const ComputationNodePtr unnormedPrior, const ComputationNodePtr mean, const ComputationNodePtr logStddev, const ComputationNodePtr feature)
        {
            m_children.resize(4);
            m_children[0] = unnormedPrior;
            m_children[1] = mean;
            m_children[2] = logStddev;
            m_children[3] = feature;
        }

        virtual void MoveMatricesToDevice(const DEVICEID_TYPE deviceId)
        {
            ComputationNode<ElemType>::MoveMatricesToDevice(deviceId);

            if (deviceId != AUTOPLACEMATRIX)
            {
                if (m_prior.GetDeviceId() != deviceId)
                {
                    m_prior.TransferFromDeviceToDevice(m_prior.GetDeviceId(), deviceId, true);
                }
                if (m_normedDeviation.GetDeviceId() != deviceId)
                {
                    m_normedDeviation.TransferFromDeviceToDevice(m_normedDeviation.GetDeviceId(), deviceId, true);
                }
                if (m_normedDeviationVectors.GetDeviceId() != deviceId)
                {
                    m_normedDeviationVectors.TransferFromDeviceToDevice(m_normedDeviationVectors.GetDeviceId(), deviceId, true);
                }
                if (m_stddev.GetDeviceId() != deviceId)
                {
                    m_stddev.TransferFromDeviceToDevice(m_stddev.GetDeviceId(), deviceId, true);
                }
                if (m_posterior.GetDeviceId() != deviceId)
                {
                    m_posterior.TransferFromDeviceToDevice(m_posterior.GetDeviceId(), deviceId, true);
                }
            }
        }

        virtual void CopyTo(const ComputationNodePtr nodeP, const std::wstring& newName, const CopyNodeFlags flags) const
        {
            ComputationNode<ElemType>::CopyTo(nodeP, newName, flags);
            GMMLogLikelihoodNode<ElemType>* node = (GMMLogLikelihoodNode<ElemType>*) nodeP;

            if (flags & CopyNodeFlags::copyNodeValue)
            {
                node->m_prior = m_prior;
                node->m_normedDeviation = m_normedDeviation;
                node->m_normedDeviationVectors = m_normedDeviationVectors;
                node->m_stddev = m_stddev;
                node->m_posterior = m_posterior;
            }
        }

    protected:
        Matrix<ElemType> m_prior;
        Matrix<ElemType> m_normedDeviation;
        Matrix<ElemType> m_normedDeviationVectors;
        Matrix<ElemType> m_stddev;
        Matrix<ElemType> m_posterior;
        Matrix<ElemType> m_temp;
    };

    template class GMMLogLikelihoodNode<float>;
    template class GMMLogLikelihoodNode<double>;

    template<class ElemType>
<<<<<<< HEAD
    class DropoutNode : public ComputationNode<ElemType>
    {
        UsingComputationNodeMembers;
    public:

        DropoutNode(const DEVICEID_TYPE deviceId = AUTOPLACEMATRIX, const std::wstring name = L"")
            : ComputationNode<ElemType>(deviceId), m_maskOfDropout(deviceId)
        {
                m_nodeName = (name == L"" ? CreateUniqNodeName() : name);
                m_deviceId = deviceId;
                MoveMatricesToDevice(deviceId);
                m_dropoutRate = 0;
                m_randomSeed = (unsigned long)atomic_fetch_add(&s_timeStampCounter, (unsigned long long int)1);
                InitRecurrentNode();
            }

        DropoutNode(File& fstream, const size_t modelVersion, const DEVICEID_TYPE deviceId = AUTOPLACEMATRIX, const std::wstring name = L"")
            : ComputationNode<ElemType>(deviceId), m_maskOfDropout(deviceId)
        {
                m_nodeName = (name == L"" ? CreateUniqNodeName() : name);
                m_dropoutRate = 0;  //dropout is consisered as a training parameter and thus not reinitialized if loadfromfile
                m_randomSeed = (unsigned long)atomic_fetch_add(&s_timeStampCounter, (unsigned long long int)1);

                LoadFromFile(fstream, modelVersion, deviceId);
            }

        virtual const std::wstring OperationName() const { return TypeName(); }

        virtual void ComputeInputPartial(const size_t inputIndex)
        {
            if (inputIndex > 0)
                throw std::invalid_argument("Dropout operation only takes one input.");
            ComputeInputPartialS(m_dropoutRate, Inputs(0)->GradientValues(), m_maskOfDropout, GradientValues());
        }

        virtual void ComputeInputPartial(const size_t inputIndex, const size_t timeIdxInSeq)
        {
            if (inputIndex > 0)
                throw std::invalid_argument("Dropout operation only takes one input.");

            Matrix<ElemType> sliceInput0Grad = Inputs(0)->GradientValues().ColumnSlice(timeIdxInSeq * m_samplesInRecurrentStep, m_samplesInRecurrentStep);
            Matrix<ElemType> sliceOutputGrad = GradientValues().ColumnSlice(timeIdxInSeq * m_samplesInRecurrentStep, m_samplesInRecurrentStep);

            Matrix<ElemType> sliceMask = Matrix<ElemType>();
            if (m_dropoutRate > 0)
            {
                sliceMask = m_maskOfDropout.ColumnSlice(timeIdxInSeq * m_samplesInRecurrentStep, m_samplesInRecurrentStep);
            }

            ComputeInputPartialS(m_dropoutRate, sliceInput0Grad, sliceMask, sliceOutputGrad);
        }

        static void WINAPI ComputeInputPartialS(const ElemType dropoutRate, Matrix<ElemType>& inputGradientValues, const Matrix<ElemType>& maskOfDropout, const Matrix<ElemType>& gradientValues)
        {
            if (dropoutRate > 0)
            {
                inputGradientValues.AddElementProductOf(gradientValues, maskOfDropout);
            }
            else
            {
                inputGradientValues += gradientValues;
            }
        }

        virtual void EvaluateThisNode()
        {
            EvaluateThisNodeS(m_dropoutRate, m_randomSeed, FunctionValues(), m_maskOfDropout, Inputs(0)->FunctionValues());
        }
        virtual void EvaluateThisNode(const size_t timeIdxInSeq)
        {
            Matrix<ElemType> sliceInput0Value = Inputs(0)->FunctionValues().ColumnSlice(timeIdxInSeq * m_samplesInRecurrentStep, m_samplesInRecurrentStep);
            Matrix<ElemType> sliceOutputValue = Matrix <ElemType>();

            Matrix<ElemType> sliceMask = Matrix<ElemType>();
            if (m_dropoutRate > 0)
            {
                FunctionValues().Resize(Inputs(0)->FunctionValues().GetNumRows(), Inputs(0)->FunctionValues().GetNumCols());
                m_maskOfDropout.Resize(Inputs(0)->FunctionValues().GetNumRows(), Inputs(0)->FunctionValues().GetNumCols());
                sliceMask = m_maskOfDropout.ColumnSlice(timeIdxInSeq * m_samplesInRecurrentStep, m_samplesInRecurrentStep);
            }

            sliceOutputValue = FunctionValues().ColumnSlice(timeIdxInSeq * m_samplesInRecurrentStep, m_samplesInRecurrentStep);

            EvaluateThisNodeS(m_dropoutRate, m_randomSeed, sliceOutputValue, sliceMask, sliceInput0Value);
        }

        static void WINAPI EvaluateThisNodeS(const ElemType dropoutRate, unsigned long& randomSeed, Matrix<ElemType>& functionValues, Matrix<ElemType>& maskOfDropout, const Matrix<ElemType>& inputFunctionValues)
        {
            if (dropoutRate > 0)
            {
                maskOfDropout.Resize(inputFunctionValues.GetNumRows(), inputFunctionValues.GetNumCols());

                maskOfDropout.SetUniformRandomMask(dropoutRate, ElemType(1.0) / (ElemType(1) - dropoutRate), randomSeed);
                randomSeed += 1073807359;  //1073807359 is a very large prime number to avoid collision with other dropout nodes

                functionValues.AssignElementProductOf(maskOfDropout, inputFunctionValues);
#if NANCHECK
                functionValues.HasNan("DropOut");
#endif
            }
            else
            {
                //remove this line since we can get same effect by overwritting the FunctionValues functions without copying the values
                //functionValues = inputFunctionValues;
            }
=======
    class ReshapeNode : public ComputationNode<ElemType>
    {
        UsingComputationNodeMembers;

    public:

        ReshapeNode(const DEVICEID_TYPE deviceId, size_t numRows, const std::wstring name = L"")
            : ComputationNode<ElemType>(deviceId)
        {
                m_nodeName = (name == L"" ? CreateUniqNodeName() : name);
                m_deviceId = deviceId;
                m_numRows = numRows;

                MoveMatricesToDevice(deviceId);
                InitRecurrentNode();
            }

        ReshapeNode(const DEVICEID_TYPE deviceId = AUTOPLACEMATRIX, const std::wstring name = L"")
            : ComputationNode<ElemType>(deviceId), m_numRows(0)
        {
                m_nodeName = (name == L"" ? CreateUniqNodeName() : name);
                m_deviceId = deviceId;
                MoveMatricesToDevice(deviceId);
                InitRecurrentNode();
            }

        ReshapeNode(const ReshapeNode<ElemType>* node, const std::wstring& newName, const CopyNodeFlags flags)
            : ComputationNode<ElemType>(node->m_deviceId)
        {
                node->CopyTo(this, newName, flags);
            }

        ReshapeNode(File& fstream, const size_t modelVersion, const DEVICEID_TYPE deviceId = AUTOPLACEMATRIX, const std::wstring name = L"")
            : ComputationNode<ElemType>(deviceId)
        {
                m_nodeName = (name == L"" ? CreateUniqNodeName() : name);
                LoadFromFile(fstream, modelVersion, deviceId);
            }

        virtual ComputationNodePtr Duplicate(const std::wstring& newName, const CopyNodeFlags flags) const
        {
            const std::wstring& name = (newName == L"") ? NodeName() : newName;
            ComputationNodePtr node = new ReshapeNode<ElemType>(this, name, flags);
            return node;
        }

        virtual void CopyTo(const ComputationNodePtr nodeP, const std::wstring& newName, const CopyNodeFlags flags) const
        {
            ComputationNode<ElemType>::CopyTo(nodeP, newName, flags);
            ReshapeNode<ElemType>* node = (ReshapeNode<ElemType>*) nodeP;

            if (flags & CopyNodeFlags::copyNodeValue)
            {
                node->m_numRows = m_numRows;
            }
        }

        virtual void SaveToFile(File& fstream) const
        {
            ComputationNode<ElemType>::SaveToFile(fstream);

            fstream << m_numRows;
        }

        virtual void LoadFromFile(File& fstream, const size_t modelVersion, const DEVICEID_TYPE deviceId = AUTOPLACEMATRIX)
        {
            ComputationNode<ElemType>::LoadFromFile(fstream, modelVersion, deviceId);

            fstream >> m_numRows;
        }

        virtual const std::wstring OperationName() const { return TypeName(); }
        static const std::wstring TypeName() { return L"Reshape"; }

        virtual void AttachInputs(const ComputationNodePtr singleInput)
        {
            m_children.resize(1);
            m_children[0] = singleInput;
        }

        virtual void CopyImageSizeFromInputs()
        {
            CopyImageSizeFromInput(0, true);

            //WARNING: this node will destroy the image size information from the child
            m_outputWidth = 1;
            m_outputChannels = 1;
            m_outputHeight = m_numRows;

            if (m_inputWidth * m_inputChannels != 1)
                fprintf(stderr, "WARNING: Reshape operation cannot inherit image size information from its child. Image size info is lost.\n");
        }

        virtual void PrintSelfBeforeValidation(bool allowNulls = false) const
        {
            fprintf(stderr, "\nValidating --> %ls = %ls", NodeName().c_str(), OperationName().c_str());

            if (!IsLeaf())
            {
                fprintf(stderr, "(");
                for (size_t i = 0; i < ChildrenSize(); i++)
                {
                    ComputationNodePtr child = Inputs(i);
                    if (i > 0)
                        fprintf(stderr, ", ");

                    if (child == nullptr)
                    {
                        if (allowNulls)
                        {
                            fprintf(stderr, "NULL");
                            continue;
                        }
                        throw runtime_error("One of the children is missing.");
                    }

                    fprintf(stderr, "%ls[%lu, %lu]", child->NodeName().c_str(), child->FunctionValues().GetNumRows(), child->FunctionValues().GetNumCols());
                }

                fprintf(stderr, ", NumOfRows=%lu)", m_numRows);
            }
        }

        virtual void Validate()
        {
            PrintSelfBeforeValidation();

            if (m_children.size() != 1)
                throw std::logic_error("Reshape operation: Should have one input.");

            if (Inputs(0)->FunctionValues().GetNumElements() == 0)
                throw std::logic_error("Reshape operation: The input node has 0 element.");

            size_t cols = Inputs(0)->FunctionValues().GetNumElements() / m_numRows;

            // We can not do a proper pre-validation check for the reshaping node. There are cases when 
            // reshaping only makes sense if we consider the whole minibatch but not based on a single
            // sample. This is a hack to prevent the validation step from throwing an unnecessary error
            // for cases where at runtime the operation would be valid
            if (cols == 0)
                cols = 1;
            FunctionValues().Resize(m_numRows, cols);
            CopyImageSizeFromInputs();
        }

        virtual void EvaluateThisNode()
        {
            EvaluateThisNodeS(FunctionValues(), Inputs(0)->FunctionValues(), m_numRows);
        }

        virtual void EvaluateThisNode(const size_t timeIdxInSeq)
        {
            size_t rows = Inputs(0)->FunctionValues().GetNumRows();
            if ((rows * m_samplesInRecurrentStep) % m_numRows > 0)
            {
                throw std::logic_error("Reshape operation: Number of elements in the recurrent input step is not a multiple of the specified number of rows.");
            }

            size_t outputSamplesInRecurrentStep = m_samplesInRecurrentStep * rows / m_numRows;
            Matrix<ElemType> sliceInputValue = Inputs(0)->FunctionValues().ColumnSlice(timeIdxInSeq * m_samplesInRecurrentStep, m_samplesInRecurrentStep);
            Matrix<ElemType> sliceOutputValue = m_functionValues.ColumnSlice(timeIdxInSeq * outputSamplesInRecurrentStep, outputSamplesInRecurrentStep);

            EvaluateThisNodeS(sliceOutputValue, sliceInputValue, m_numRows);
        }

        static void WINAPI EvaluateThisNodeS(Matrix<ElemType>& functionValues, const Matrix<ElemType>& inputFunctionValues, const size_t numRows)
        {
            functionValues.Resize(inputFunctionValues.GetNumRows(), inputFunctionValues.GetNumCols());
            functionValues.AssignRowSliceValuesOf(inputFunctionValues, 0, inputFunctionValues.GetNumRows());

            if (functionValues.GetNumRows() != numRows)
            {
                if (functionValues.GetNumElements() % numRows > 0)
                    throw std::logic_error("Reshape operation: Number of elements in the input is not a multiple of the specified number of rows.");

                functionValues.Reshape(numRows, functionValues.GetNumElements() / numRows);
            }
#if NANCHECK
            functionValues.HasNan("Reshape");
#endif
        }

        virtual void ComputeInputPartial(const size_t inputIndex)
        {
            if (inputIndex > 0)
                throw std::invalid_argument("Reshape operation only takes one input.");

            ComputeInputPartialS(Inputs(0)->GradientValues(), GradientValues(), m_numRows);
        }

        virtual void ComputeInputPartial(const size_t inputIndex, const size_t timeIdxInSeq)
        {
            if (inputIndex > 0)
                throw std::invalid_argument("Reshape operation only takes one input.");

            size_t rows = Inputs(0)->GradientValues().GetNumRows();
            if ((rows * m_samplesInRecurrentStep) % m_numRows > 0)
            {
                throw std::logic_error("Reshape operation: Number of elements in the recurrent input step is not a multiple of the specified number of rows.");
            }

            size_t outputSamplesInRecurrentStep = m_samplesInRecurrentStep * rows / m_numRows;

            Matrix<ElemType> sliceInputGrad = Inputs(0)->GradientValues().ColumnSlice(timeIdxInSeq * m_samplesInRecurrentStep, m_samplesInRecurrentStep);
            Matrix<ElemType> sliceOutputGrad = GradientValues().ColumnSlice(timeIdxInSeq * outputSamplesInRecurrentStep, outputSamplesInRecurrentStep);

            ComputeInputPartialS(sliceInputGrad, sliceOutputGrad, m_numRows);
        }

        static void WINAPI ComputeInputPartialS(Matrix<ElemType>& inputGradientValues, const Matrix<ElemType>& gradientValues, const size_t /*numRows*/)
        {
            size_t numRows = inputGradientValues.GetNumRows();
            inputGradientValues.Reshape(gradientValues.GetNumRows(), gradientValues.GetNumCols());
            inputGradientValues += gradientValues;
            inputGradientValues.Reshape(numRows, inputGradientValues.GetNumElements() / numRows);
>>>>>>> 234c3314
        }

        virtual const Matrix<ElemType>& FunctionValues() const
        {
<<<<<<< HEAD
            if (m_dropoutRate > 0)
=======
            if (Inputs(0)->FunctionValues().GetNumRows() != m_numRows)
>>>>>>> 234c3314
                return m_functionValues;
            else
                return Inputs(0)->FunctionValues();
        }

<<<<<<< HEAD
        virtual Matrix<ElemType>& FunctionValues()
        {
            if (m_dropoutRate > 0)
                return m_functionValues;
            else
                return Inputs(0)->FunctionValues();
=======
        virtual void MoveMatricesToDevice(const DEVICEID_TYPE deviceId)
        {
            ComputationNode<ElemType>::MoveMatricesToDevice(deviceId);
        }

    private:
        size_t m_numRows;
    };

    template class ReshapeNode<float>;
    template class ReshapeNode<double>;

    template<class ElemType>
    class RowRepeatNode : public ComputationNode<ElemType>
    {
        UsingComputationNodeMembers;

    public:

        RowRepeatNode(const DEVICEID_TYPE deviceId, size_t numRepeats, const std::wstring name = L"")
            : ComputationNode<ElemType>(deviceId)
        {
                m_nodeName = (name == L"" ? CreateUniqNodeName() : name);
                m_deviceId = deviceId;
                m_numRepeat = numRepeats;

                MoveMatricesToDevice(deviceId);
                InitRecurrentNode();
            }

        RowRepeatNode(const DEVICEID_TYPE deviceId = AUTOPLACEMATRIX, const std::wstring name = L"")
            : ComputationNode<ElemType>(deviceId), m_numRepeat(1)
        {
                m_nodeName = (name == L"" ? CreateUniqNodeName() : name);
                m_deviceId = deviceId;
                MoveMatricesToDevice(deviceId);
                InitRecurrentNode();
            }

        RowRepeatNode(const RowRepeatNode<ElemType>* node, const std::wstring& newName, const CopyNodeFlags flags)
            : ComputationNode<ElemType>(node->m_deviceId)
        {
                node->CopyTo(this, newName, flags);
            }

        RowRepeatNode(File& fstream, const size_t modelVersion, const DEVICEID_TYPE deviceId = AUTOPLACEMATRIX, const std::wstring name = L"")
            : ComputationNode<ElemType>(deviceId)
        {
                m_nodeName = (name == L"" ? CreateUniqNodeName() : name);
                LoadFromFile(fstream, modelVersion, deviceId);
            }

        virtual ComputationNodePtr Duplicate(const std::wstring& newName, const CopyNodeFlags flags) const
        {
            const std::wstring& name = (newName == L"") ? NodeName() : newName;
            ComputationNodePtr node = new RowRepeatNode<ElemType>(this, name, flags);
            return node;
        }

        virtual void CopyTo(const ComputationNodePtr nodeP, const std::wstring& newName, const CopyNodeFlags flags) const
        {
            ComputationNode<ElemType>::CopyTo(nodeP, newName, flags);
            RowRepeatNode<ElemType>* node = (RowRepeatNode<ElemType>*) nodeP;

            if (flags & CopyNodeFlags::copyNodeValue)
            {
                node->m_numRepeat = m_numRepeat;
            }
        }

        virtual void SaveToFile(File& fstream) const
        {
            ComputationNode<ElemType>::SaveToFile(fstream);

            fstream << m_numRepeat;
        }

        virtual void LoadFromFile(File& fstream, const size_t modelVersion, const DEVICEID_TYPE deviceId = AUTOPLACEMATRIX)
        {
            ComputationNode<ElemType>::LoadFromFile(fstream, modelVersion, deviceId);

            fstream >> m_numRepeat;
        }

        virtual const std::wstring OperationName() const { return TypeName(); }
        static const std::wstring TypeName() { return L"RowRepeat"; }

        virtual void AttachInputs(const ComputationNodePtr singleInput)
        {
            m_children.resize(1);
            m_children[0] = singleInput;
        }

        virtual void CopyImageSizeFromInputs()
        {
            CopyImageSizeFromInput(0, true);
            m_outputHeight = m_inputHeight * m_numRepeat;

            //WARNING: this node will destroy the image size information from the child
            if (m_inputWidth * m_inputChannels != 1)
                fprintf(stderr, "WARNING: RowRepeat operation cannot inherit image size information from its child. Image size info is lost.\n");
        }

        virtual void PrintSelfBeforeValidation(bool allowNulls = false) const
        {
            fprintf(stderr, "\nValidating --> %ls = %ls", NodeName().c_str(), OperationName().c_str());

            if (!IsLeaf())
            {
                fprintf(stderr, "(");
                for (size_t i = 0; i<ChildrenSize(); i++)
                {
                    ComputationNodePtr child = Inputs(i);
                    if (i > 0)
                        fprintf(stderr, ", ");

                    if (child == nullptr)
                    {
                        if (allowNulls)
                        {
                            fprintf(stderr, "NULL");
                            continue;
                        }
                        throw runtime_error("One of the children is missing.");
                    }

                    fprintf(stderr, "%ls[%lu, %lu]", child->NodeName().c_str(), child->FunctionValues().GetNumRows(), child->FunctionValues().GetNumCols());
                }

                fprintf(stderr, ", numRepeats=%lu)", m_numRepeat);
            }
>>>>>>> 234c3314
        }

        virtual void Validate()
        {
            PrintSelfBeforeValidation();

            if (m_children.size() != 1)
<<<<<<< HEAD
                throw std::logic_error("Dropout operation should have one input.");

            if (Inputs(0)->FunctionValues().GetNumElements() == 0)
                throw std::logic_error("Dropout operation: the input node has 0 element.");

            FunctionValues().Resize(Inputs(0)->FunctionValues().GetNumRows(), Inputs(0)->FunctionValues().GetNumCols());
            m_maskOfDropout.Resize(Inputs(0)->FunctionValues().GetNumRows(), Inputs(0)->FunctionValues().GetNumCols());
            CopyImageSizeFromInputs();
        }

        virtual void AttachInputs(const ComputationNodePtr inputNode)
        {
            m_children.resize(1);
            m_children[0] = inputNode;
        }

        void SetDropoutRate(const ElemType val)
        {
            if (val < 0 || val >= 1)
                throw std::logic_error("DropoutRate must be >= 0 and < 1.");
            m_dropoutRate = val;
        }

        void SetRandomSeed(const unsigned long val)
        {
            m_randomSeed = (unsigned long)val;
        }

        virtual void MoveMatricesToDevice(const DEVICEID_TYPE deviceId)
        {
            ComputationNode<ElemType>::MoveMatricesToDevice(deviceId);

            if (deviceId != AUTOPLACEMATRIX)
            {
                if (m_maskOfDropout.GetDeviceId() != deviceId)
                    m_maskOfDropout.TransferFromDeviceToDevice(m_maskOfDropout.GetDeviceId(), deviceId, true);
            }
        }

        static const std::wstring TypeName() { return L"Dropout"; }

        virtual void CopyTo(const ComputationNodePtr nodeP, const std::wstring& newName, const CopyNodeFlags flags) const
        {
            ComputationNode<ElemType>::CopyTo(nodeP, newName, flags);
            DropoutNode<ElemType>* node = (DropoutNode<ElemType>*) nodeP;

            if (flags & CopyNodeFlags::copyNodeValue)
            {
                node->m_dropoutRate = m_dropoutRate;
                node->m_randomSeed = m_randomSeed;
                node->m_maskOfDropout = m_maskOfDropout;
            }
        }

        // copy constructor
        DropoutNode(const DropoutNode<ElemType>* node, const std::wstring& newName, const CopyNodeFlags flags)
            : ComputationNode<ElemType>(node->m_deviceId), m_maskOfDropout(node->m_deviceId)
        {
                node->CopyTo(this, newName, flags);
            }

        virtual ComputationNodePtr Duplicate(const std::wstring& newName, const CopyNodeFlags flags) const
        {
            const std::wstring& name = (newName == L"") ? NodeName() : newName;

            ComputationNodePtr node = new DropoutNode<ElemType>(this, name, flags);
            return node;
        }

    private:
        ElemType m_dropoutRate;
        unsigned long m_randomSeed;

        Matrix<ElemType> m_maskOfDropout;
    };

    template class DropoutNode<float>;
    template class DropoutNode<double>;
=======
                throw std::logic_error("RowRepeat operation should have one input.");

            if (Inputs(0)->FunctionValues().GetNumElements() == 0)
                throw std::logic_error("RowRepeat  operation: the input node has 0 element.");

            FunctionValues().Resize(Inputs(0)->FunctionValues().GetNumRows() * m_numRepeat, Inputs(0)->FunctionValues().GetNumCols());
            CopyImageSizeFromInputs();
        }

        virtual void EvaluateThisNode()
        {
            EvaluateThisNodeS(m_functionValues, Inputs(0)->FunctionValues(), m_numRepeat);
        }

        virtual void EvaluateThisNode(const size_t timeIdxInSeq)
        {
            Matrix<ElemType> sliceInputValue = Inputs(0)->FunctionValues().ColumnSlice(timeIdxInSeq * m_samplesInRecurrentStep, m_samplesInRecurrentStep);
            Matrix<ElemType> sliceOutputValue = m_functionValues.ColumnSlice(timeIdxInSeq * m_samplesInRecurrentStep, m_samplesInRecurrentStep);

            EvaluateThisNodeS(sliceOutputValue, sliceInputValue, m_numRepeat);
        }

        static void WINAPI EvaluateThisNodeS(Matrix<ElemType>& functionValues, const Matrix<ElemType>& inputFunctionValues, const size_t numRepeats)
        {
            functionValues.AssignRepeatOf(inputFunctionValues, numRepeats, 1);
#if NANCHECK
            functionValues.HasNan("RowRepeat");
#endif
        }

        virtual void ComputeInputPartial(const size_t inputIndex)
        {
            if (inputIndex != 0)
                throw std::invalid_argument("RowRepeat only has one input.");

            ComputeInputPartialS(Inputs(0)->GradientValues(), GradientValues(), m_numRepeat);
        }

        virtual void ComputeInputPartial(const size_t inputIndex, const size_t timeIdxInSeq)
        {
            if (inputIndex != 0)
                throw std::invalid_argument("RowRepeat only has one input.");

            Matrix<ElemType> sliceInputGrad = Inputs(0)->GradientValues().ColumnSlice(timeIdxInSeq * m_samplesInRecurrentStep, m_samplesInRecurrentStep);
            Matrix<ElemType> sliceOutputGrad = GradientValues().ColumnSlice(timeIdxInSeq * m_samplesInRecurrentStep, m_samplesInRecurrentStep);

            ComputeInputPartialS(sliceInputGrad, sliceOutputGrad, m_numRepeat);
        }

        static void WINAPI ComputeInputPartialS(Matrix<ElemType>& inputGradientValues, const Matrix<ElemType>& gradientValues, const size_t numRepeats)
        {
            inputGradientValues.AddToRowRepeatValuesOf(gradientValues, numRepeats);
        }

        virtual const Matrix<ElemType>& FunctionValues() const
        {
            if (m_numRepeat == 1)
                return m_functionValues;
            else
                return Inputs(0)->FunctionValues();
        }

        virtual void MoveMatricesToDevice(const DEVICEID_TYPE deviceId)
        {
            ComputationNode<ElemType>::MoveMatricesToDevice(deviceId);
        }

    private:
        size_t m_numRepeat;
    };

    template class RowRepeatNode<float>;
    template class RowRepeatNode<double>;
>>>>>>> 234c3314

}}}
<|MERGE_RESOLUTION|>--- conflicted
+++ resolved
@@ -1,2261 +1,2267 @@
-//
-// <copyright file="NonlinearityNodes.h" company="Microsoft">
-//     Copyright (c) Microsoft Corporation.  All rights reserved.
-// </copyright>
-//
-#pragma once
-
-#include <unordered_set>
-#include <map>
-#include <string>
-#include <vector>
-#include <stdexcept>
-#include <list>
-#include <memory>
-#include <algorithm>
-#include <assert.h>
-#include <atomic>
-#include <sstream>
-#include <iostream>
-
-#include "Basics.h"
-#include "Matrix.h"
-#include "ComputationNode.h"
-
-namespace Microsoft { namespace MSR { namespace CNTK {
-
-    template<class ElemType>
-    class RectifiedLinearNode : public ComputationNode<ElemType>
-    {
-        UsingComputationNodeMembers;
-    public:
-        RectifiedLinearNode(const DEVICEID_TYPE deviceId=AUTOPLACEMATRIX, const std::wstring name = L"")  
-            : ComputationNode<ElemType>(deviceId), m_gradientOfRectifiedLinear(deviceId)
-        {
-            m_nodeName = (name == L""? CreateUniqNodeName() : name);
-            m_deviceId = deviceId;
-            MoveMatricesToDevice(deviceId);
-            InitRecurrentNode();
-        }
-
-        RectifiedLinearNode(File& fstream, const size_t modelVersion, const DEVICEID_TYPE deviceId=AUTOPLACEMATRIX, const std::wstring name = L"")
-            : ComputationNode<ElemType>(deviceId), m_gradientOfRectifiedLinear(deviceId)
-        {
-            m_nodeName = (name == L""? CreateUniqNodeName() : name);
-            LoadFromFile(fstream, modelVersion, deviceId);
-        }
-
-        virtual const std::wstring OperationName() const {return TypeName();}
-
-        virtual void ComputeInputPartial(const size_t inputIndex)
-        {
-            if (inputIndex != 0)
-                throw std::invalid_argument("RectifiedLinear only has one input.");
-            ComputeInputPartialS(m_gradientOfRectifiedLinear, Inputs(0)->FunctionValues(), Inputs(0)->GradientValues(), GradientValues());
-        }
-
-        virtual void ComputeInputPartial(const size_t inputIndex, const size_t timeIdxInSeq)
-        {
-            if (inputIndex != 0)
-                throw std::invalid_argument("RectifiedLinear only has one input.");
-
-            Matrix<ElemType> sliceInputGrad = Inputs(0)->GradientValues().ColumnSlice(timeIdxInSeq * m_samplesInRecurrentStep, m_samplesInRecurrentStep);
-            Matrix<ElemType> sliceOutputGrad = GradientValues().ColumnSlice(timeIdxInSeq * m_samplesInRecurrentStep, m_samplesInRecurrentStep);
-
-            Matrix<ElemType> sliceInputValue = Inputs(0)->FunctionValues().ColumnSlice(timeIdxInSeq * m_samplesInRecurrentStep, m_samplesInRecurrentStep);
-
-            ComputeInputPartialS(m_gradientOfRectifiedLinear, sliceInputValue, sliceInputGrad, sliceOutputGrad);
-        }
-
-        static void WINAPI ComputeInputPartialS(Matrix<ElemType>& gradientOfRectifiedLinear, const Matrix<ElemType>& inputFunctionValues, Matrix<ElemType>& inputGradientValues, const Matrix<ElemType>& gradientValues)
-        {
-            gradientOfRectifiedLinear.AssignLinearRectifierDerivativeOf(inputFunctionValues);
-#if DUMPOUTPUT
-            inputGradientValues.Print("RecitifiedLinearNode-Partial-in");
-#endif
-            inputGradientValues.AddElementProductOf(gradientValues, gradientOfRectifiedLinear); 
-#if DUMPOUTPUT
-            inputGradientValues.Print("RecitifiedLinearNode-Partial-out");
-#endif
-        }
-
-        virtual void EvaluateThisNode()  
-        {
-            EvaluateThisNodeS(m_functionValues, Inputs(0)->FunctionValues());
-        }
-
-        virtual void EvaluateThisNode(const size_t timeIdxInSeq)
-        {
-            Matrix<ElemType> sliceInputValue = Inputs(0)->FunctionValues().ColumnSlice(timeIdxInSeq * m_samplesInRecurrentStep, m_samplesInRecurrentStep);
-            Matrix<ElemType> sliceOutputValue = m_functionValues.ColumnSlice(timeIdxInSeq * m_samplesInRecurrentStep, m_samplesInRecurrentStep);
-
-            EvaluateThisNodeS(sliceOutputValue, sliceInputValue);
-        }
-
-        static void WINAPI EvaluateThisNodeS(Matrix<ElemType>& functionValues, const Matrix<ElemType>& inputFunctionValues)  
-        {
-            functionValues.AssignTruncateBottomOf(inputFunctionValues, 0);
-#if NANCHECK
-            functionValues.HasNan("RectifiedLinear");
-#endif
-#if DUMPOUTPUT
-            functionValues.Print("RectifiedLinearNode");
-#endif
-        }
-
-        virtual void Validate()
-        {
-            PrintSelfBeforeValidation();
-
-            if (m_children.size() != 1) 
-                throw std::logic_error("RectifiedLinear operation should have one input.");
-
-            if (Inputs(0)->FunctionValues().GetNumElements() == 0)
-                throw std::logic_error("RectifiedLinear operation: the input node has 0 element.");
-
-            FunctionValues().Resize(Inputs(0)->FunctionValues().GetNumRows(), Inputs(0)->FunctionValues().GetNumCols());
-            m_gradientOfRectifiedLinear.Resize(Inputs(0)->FunctionValues().GetNumRows(), Inputs(0)->FunctionValues().GetNumCols());
-            CopyImageSizeFromInputs(); 
-        }
-
-        virtual void AttachInputs(const ComputationNodePtr singleInput) 
-        {
-            m_children.resize(1);
-            m_children[0] = singleInput;
-        }
-
-        virtual void MoveMatricesToDevice(const DEVICEID_TYPE deviceId)
-        {
-            ComputationNode<ElemType>::MoveMatricesToDevice(deviceId);
-
-            if (deviceId != AUTOPLACEMATRIX)
-            {
-                if (m_gradientOfRectifiedLinear.GetDeviceId() != deviceId)
-                    m_gradientOfRectifiedLinear.TransferFromDeviceToDevice(m_gradientOfRectifiedLinear.GetDeviceId(), deviceId);
-            }
-        }
-
-        static const std::wstring TypeName() {return L"RectifiedLinear";} 
-
-        virtual void CopyTo(const ComputationNodePtr nodeP, const std::wstring& newName, const CopyNodeFlags flags) const
-        {
-            ComputationNode<ElemType>::CopyTo(nodeP, newName, flags);
-            RectifiedLinearNode<ElemType>* node = (RectifiedLinearNode<ElemType>*) nodeP;
-
-            if (flags & CopyNodeFlags::copyNodeValue)
-            {
-                node->m_gradientOfRectifiedLinear = m_gradientOfRectifiedLinear;
-            }
-        }
-
-        // copy constructor
-        RectifiedLinearNode(const RectifiedLinearNode<ElemType>* node, const std::wstring& newName, const CopyNodeFlags flags)
-            : ComputationNode<ElemType>(node->m_deviceId), m_gradientOfRectifiedLinear(node->m_deviceId)
-        {
-            node->CopyTo(this, newName, flags);
-        }
-
-        virtual ComputationNodePtr Duplicate(const std::wstring& newName, const CopyNodeFlags flags) const
-        {
-            const std::wstring& name = (newName == L"")?NodeName():newName;
-                
-            ComputationNodePtr node = new RectifiedLinearNode<ElemType>(this, name, flags);
-            return node;
-        }
-
-    private:
-        Matrix<ElemType> m_gradientOfRectifiedLinear;
-    };
-
-    template class RectifiedLinearNode<float>; 
-    template class RectifiedLinearNode<double>;
-
-    template<class ElemType>
-    class SigmoidNode : public ComputationNode<ElemType>
-    {
-        UsingComputationNodeMembers;
-    public:
-        SigmoidNode(const DEVICEID_TYPE deviceId=AUTOPLACEMATRIX, const std::wstring name = L"")  
-            : ComputationNode<ElemType>(deviceId), m_gradientOfSigmoid(deviceId)
-        {
-            m_nodeName = (name == L""? CreateUniqNodeName() : name);
-            m_deviceId = deviceId;
-            MoveMatricesToDevice(deviceId);
-            InitRecurrentNode();
-        }
-
-        SigmoidNode(File& fstream, const size_t modelVersion, const DEVICEID_TYPE deviceId=AUTOPLACEMATRIX, const std::wstring name = L"")
-            : ComputationNode<ElemType>(deviceId), m_gradientOfSigmoid(deviceId)
-        {
-            m_nodeName = (name == L""? CreateUniqNodeName() : name);
-            LoadFromFile(fstream, modelVersion, deviceId);
-        }
-
-        virtual const std::wstring OperationName() const {return TypeName();}
-        static const std::wstring TypeName() {return L"Sigmoid";} 
-
-        virtual void ComputeInputPartial(const size_t inputIndex)
-        {
-            if (inputIndex != 0)
-                throw std::invalid_argument("Sigmoid only has one input.");
-            ComputeInputPartialS(m_gradientOfSigmoid, Inputs(0)->GradientValues(), GradientValues(), FunctionValues());  
-        }
-
-        virtual void ComputeInputPartial(const size_t inputIndex, const size_t timeIdxInSeq)
-        {
-            if (inputIndex != 0)
-                throw std::invalid_argument("Sigmoid only has one input.");
-
-            Matrix<ElemType> sliceInputGrad = Inputs(0)->GradientValues().ColumnSlice(timeIdxInSeq * m_samplesInRecurrentStep, m_samplesInRecurrentStep);
-            Matrix<ElemType> sliceOutputGrad = GradientValues().ColumnSlice(timeIdxInSeq * m_samplesInRecurrentStep, m_samplesInRecurrentStep);
-
-            Matrix<ElemType> sliceOutputValue = m_functionValues.ColumnSlice(timeIdxInSeq * m_samplesInRecurrentStep, m_samplesInRecurrentStep);
-
-            ComputeInputPartialS(m_gradientOfSigmoid, sliceInputGrad, sliceOutputGrad, sliceOutputValue);  
-        }
-
-        static void WINAPI ComputeInputPartialS(Matrix<ElemType>& gradientOfSigmoid, Matrix<ElemType>& inputGradientValues, const Matrix<ElemType>& gradientValues, const Matrix<ElemType>& functionValues)  
-        {
-            gradientOfSigmoid.AssignSigmoidDerivativeOf(functionValues);
-
-            inputGradientValues.AddElementProductOf(gradientValues, gradientOfSigmoid);
-        }
-
-        virtual void EvaluateThisNode()  
-        {
-            EvaluateThisNodeS(m_functionValues, Inputs(0)->FunctionValues());
-        }
-
-        virtual void EvaluateThisNode(const size_t timeIdxInSeq)  
-        {
-            Matrix<ElemType> sliceInputValue = Inputs(0)->FunctionValues().ColumnSlice(timeIdxInSeq * m_samplesInRecurrentStep, m_samplesInRecurrentStep);
-            Matrix<ElemType> sliceOutputValue = m_functionValues.ColumnSlice(timeIdxInSeq * m_samplesInRecurrentStep, m_samplesInRecurrentStep);
-
-            EvaluateThisNodeS(sliceOutputValue, sliceInputValue);
-        }
-
-        static void WINAPI EvaluateThisNodeS(Matrix<ElemType>& functionValues, const Matrix<ElemType>& inputFunctionValues)  
-        {
-            functionValues.AssignSigmoidOf(inputFunctionValues);
-#if NANCHECK
-            functionValues.HasNan("Sigmoid");
-#endif
-        }
-
-        virtual void Validate()
-        {
-            PrintSelfBeforeValidation();
-
-            if (m_children.size() != 1) 
-                throw std::logic_error("Sigmoid operation should have one input.");
-
-            if (Inputs(0)->FunctionValues().GetNumElements() == 0)
-                throw std::logic_error("Sigmoid operation: the input node has 0 element.");
-
-            FunctionValues().Resize(Inputs(0)->FunctionValues().GetNumRows(), Inputs(0)->FunctionValues().GetNumCols());
-            m_gradientOfSigmoid.Resize(FunctionValues().GetNumRows(), FunctionValues().GetNumCols());
-            CopyImageSizeFromInputs(); 
-        }
-
-        virtual void AttachInputs(const ComputationNodePtr singleInput) 
-        {
-            m_children.resize(1);
-            m_children[0] = singleInput;
-        }
-
-        virtual void MoveMatricesToDevice(const DEVICEID_TYPE deviceId)
-        {
-            ComputationNode<ElemType>::MoveMatricesToDevice(deviceId);
-
-            if (deviceId != AUTOPLACEMATRIX)
-            {
-                if (m_gradientOfSigmoid.GetDeviceId() != deviceId)
-                    m_gradientOfSigmoid.TransferFromDeviceToDevice(m_gradientOfSigmoid.GetDeviceId(), deviceId);
-            }
-        }
-
-        virtual void CopyTo(const ComputationNodePtr nodeP, const std::wstring& newName, const CopyNodeFlags flags) const
-        {
-            ComputationNode<ElemType>::CopyTo(nodeP, newName, flags);
-            SigmoidNode<ElemType>* node = (SigmoidNode<ElemType>*) nodeP;
-
-            if (flags & CopyNodeFlags::copyNodeValue)
-            {
-                node->m_gradientOfSigmoid = m_gradientOfSigmoid;
-            }
-        }
-
-        // copy constructor
-        SigmoidNode(const SigmoidNode<ElemType>* node, const std::wstring& newName, const CopyNodeFlags flags)
-            : ComputationNode<ElemType>(node->m_deviceId), m_gradientOfSigmoid(node->m_deviceId)
-        {
-            node->CopyTo(this, newName, flags);
-        }
-
-        virtual ComputationNodePtr Duplicate(const std::wstring& newName, const CopyNodeFlags flags) const
-        {
-            const std::wstring& name = (newName == L"")?NodeName():newName;
-                
-            ComputationNodePtr node = new SigmoidNode<ElemType>(this, name, flags);
-            return node;
-        }
-
-    private:
-        Matrix<ElemType> m_gradientOfSigmoid;
-    };
-
-    template class SigmoidNode<float>; 
-    template class SigmoidNode<double>;
-
-
-    template<class ElemType>
-    class TanhNode : public ComputationNode<ElemType>
-    {
-        UsingComputationNodeMembers;
-    public:
-        TanhNode(const DEVICEID_TYPE deviceId=AUTOPLACEMATRIX, const std::wstring name = L"")  
-            : ComputationNode<ElemType>(deviceId), m_gradientOfTanh(deviceId)  
-        {
-            m_nodeName = (name == L""? CreateUniqNodeName() : name);
-            m_deviceId = deviceId;
-            MoveMatricesToDevice(deviceId);
-            InitRecurrentNode();
-        }
-
-        TanhNode(File& fstream, const size_t modelVersion, const DEVICEID_TYPE deviceId=AUTOPLACEMATRIX, const std::wstring name = L"")
-            : ComputationNode<ElemType>(deviceId), m_gradientOfTanh(deviceId)
-        {
-            m_nodeName = (name == L""? CreateUniqNodeName() : name);
-            LoadFromFile(fstream, modelVersion, deviceId);
-        }
-
-        virtual const std::wstring OperationName() const {return TypeName();}
-        static const std::wstring TypeName() {return L"Tanh";} 
-
-        virtual void ComputeInputPartial(const size_t inputIndex)
-        {
-            if (inputIndex != 0)
-                throw std::invalid_argument("Tanh only has one input.");
-            ComputeInputPartialS(m_gradientOfTanh, Inputs(0)->GradientValues(), GradientValues(), FunctionValues());
-        }
-
-        virtual void ComputeInputPartial(const size_t inputIndex, const size_t timeIdxInSeq)
-        {
-            if (inputIndex != 0)
-                throw std::invalid_argument("Tanh only has one input.");
-
-            Matrix<ElemType> sliceInputGrad = Inputs(0)->GradientValues().ColumnSlice(timeIdxInSeq * m_samplesInRecurrentStep, m_samplesInRecurrentStep);
-            Matrix<ElemType> sliceOutputGrad = GradientValues().ColumnSlice(timeIdxInSeq * m_samplesInRecurrentStep, m_samplesInRecurrentStep);
-
-            Matrix<ElemType> sliceOutputValue = m_functionValues.ColumnSlice(timeIdxInSeq * m_samplesInRecurrentStep, m_samplesInRecurrentStep);
-
-            ComputeInputPartialS(m_gradientOfTanh, sliceInputGrad, sliceOutputGrad, sliceOutputValue);
-        }
-
-        static void WINAPI ComputeInputPartialS(Matrix<ElemType>& gradientOfTanh, Matrix<ElemType>& inputGradientValues, const Matrix<ElemType>& gradientValues, const Matrix<ElemType>& functionValues)  
-        {
-            gradientOfTanh.AssignElementProductOf(functionValues, functionValues); // v .* v
-            gradientOfTanh.AssignDifferenceOf(1, gradientOfTanh); // 1-v^2
-
-            inputGradientValues.AddElementProductOf(gradientValues, gradientOfTanh); // += d .* ((1-v) .* v))
-        }
-
-
-        virtual void EvaluateThisNode()  
-        {
-            EvaluateThisNodeS(m_functionValues, Inputs(0)->FunctionValues());
-        }
-
-        virtual void EvaluateThisNode(const size_t timeIdxInSeq)  
-        {
-            Matrix<ElemType> sliceInputValue = Inputs(0)->FunctionValues().ColumnSlice(timeIdxInSeq * m_samplesInRecurrentStep, m_samplesInRecurrentStep);
-            Matrix<ElemType> sliceOutputValue = m_functionValues.ColumnSlice(timeIdxInSeq * m_samplesInRecurrentStep, m_samplesInRecurrentStep);
-
-            EvaluateThisNodeS(sliceOutputValue, sliceInputValue);
-        }
-
-        static void WINAPI EvaluateThisNodeS(Matrix<ElemType>& functionValues, const Matrix<ElemType>& inputFunctionValues)  
-        {
-            functionValues.AssignTanhOf(inputFunctionValues);
-#if NANCHECK
-            functionValues.HasNan("Tanh");
-#endif
-        }
-
-        virtual void Validate()
-        {
-            PrintSelfBeforeValidation();
-
-            if (m_children.size() != 1) 
-                throw std::logic_error("Tanh operation should have one input.");
-
-            if (Inputs(0)->FunctionValues().GetNumElements() == 0)
-                throw std::logic_error("Tanh operation: the input node has 0 element.");
-
-            FunctionValues().Resize(Inputs(0)->FunctionValues().GetNumRows(), Inputs(0)->FunctionValues().GetNumCols());
-            m_gradientOfTanh.Resize(FunctionValues().GetNumRows(), FunctionValues().GetNumCols());
-            CopyImageSizeFromInputs(); 
-        }
-
-        virtual void AttachInputs(const ComputationNodePtr singleInput) 
-        {
-            m_children.resize(1);
-            m_children[0] = singleInput;
-        }
-
-        virtual void MoveMatricesToDevice(const DEVICEID_TYPE deviceId)
-        {
-            ComputationNode<ElemType>::MoveMatricesToDevice(deviceId);
-
-            if (deviceId != AUTOPLACEMATRIX)
-            {
-                if (m_gradientOfTanh.GetDeviceId() != deviceId)
-                    m_gradientOfTanh.TransferFromDeviceToDevice(m_gradientOfTanh.GetDeviceId(), deviceId);
-            }
-        }
-
-        virtual void CopyTo(const ComputationNodePtr nodeP, const std::wstring& newName, const CopyNodeFlags flags) const
-        {
-            ComputationNode<ElemType>::CopyTo(nodeP, newName, flags);
-            TanhNode<ElemType>* node = (TanhNode<ElemType>*) nodeP;
-
-            if (flags & CopyNodeFlags::copyNodeValue)
-            {
-                node->m_gradientOfTanh = m_gradientOfTanh;
-            }
-        }
-
-        // copy constructor
-        TanhNode(const TanhNode<ElemType>* node, const std::wstring& newName, const CopyNodeFlags flags)
-            : ComputationNode<ElemType>(node->m_deviceId), m_gradientOfTanh(node->m_deviceId)
-        {
-            node->CopyTo(this, newName, flags);
-        }
-
-        virtual ComputationNodePtr Duplicate(const std::wstring& newName, const CopyNodeFlags flags) const
-        {
-            const std::wstring& name = (newName == L"")?NodeName():newName;
-                
-            ComputationNodePtr node = new TanhNode<ElemType>(this, name, flags);
-            return node;
-        }
-
-    private:
-        Matrix<ElemType> m_gradientOfTanh;
-    };
-
-    template class TanhNode<float>; 
-    template class TanhNode<double>;
-
-
-    template<class ElemType>
-    class LogNode : public ComputationNode<ElemType>
-    {
-                UsingComputationNodeMembers;
-        public:
-        LogNode(const DEVICEID_TYPE deviceId = AUTOPLACEMATRIX, const std::wstring name = L"")
-            : ComputationNode<ElemType>(deviceId), m_gradientOfLog(deviceId)
-        {
-            m_nodeName = (name == L"" ? CreateUniqNodeName() : name);
-            m_deviceId = deviceId;
-            MoveMatricesToDevice(deviceId);
-            InitRecurrentNode();
-        }
-
-        LogNode(File& fstream, const size_t modelVersion, const DEVICEID_TYPE deviceId = AUTOPLACEMATRIX, const std::wstring name = L"")
-            : ComputationNode<ElemType>(deviceId), m_gradientOfLog(deviceId)
-        {
-            m_nodeName = (name == L"" ? CreateUniqNodeName() : name);
-            LoadFromFile(fstream, modelVersion, deviceId);
-        }
-
-        virtual const std::wstring OperationName() const { return TypeName(); }
-        static const std::wstring TypeName() { return L"Log"; }
-
-
-        virtual void ComputeInputPartial(const size_t inputIndex)
-        {
-            if (inputIndex != 0)
-                throw std::invalid_argument("Log only has one input.");
-            ComputeInputPartialS(m_gradientOfLog, Inputs(0)->GradientValues(), Inputs(0)->FunctionValues(), GradientValues());
-        }
-
-        virtual void ComputeInputPartial(const size_t inputIndex, const size_t timeIdxInSeq)
-        {
-            if (inputIndex != 0)
-                throw std::invalid_argument("Log only has one input.");
-
-            Matrix<ElemType> sliceInputGrad = Inputs(0)->GradientValues().ColumnSlice(timeIdxInSeq * m_samplesInRecurrentStep, m_samplesInRecurrentStep);
-            Matrix<ElemType> sliceOutputGrad = GradientValues().ColumnSlice(timeIdxInSeq * m_samplesInRecurrentStep, m_samplesInRecurrentStep);
-
-            Matrix<ElemType> sliceInputValue = Inputs(0)->FunctionValues().ColumnSlice(timeIdxInSeq * m_samplesInRecurrentStep, m_samplesInRecurrentStep);
-
-            ComputeInputPartialS(m_gradientOfLog, sliceInputGrad, sliceInputValue, sliceOutputGrad);
-        }
-
-        static void WINAPI ComputeInputPartialS(Matrix<ElemType>& gradientOfLog, Matrix<ElemType>& inputGradientValues, const Matrix<ElemType>& inputFunctionValues, const Matrix<ElemType>& gradientValues)
-        {
-            gradientOfLog.AssignElementInverseOf(inputFunctionValues); // 1/x (x is input to log(x))
-
-            inputGradientValues.AddElementProductOf(gradientValues, gradientOfLog);
-        }
-
-        virtual void EvaluateThisNode()
-        {
-            EvaluateThisNodeS(m_functionValues, Inputs(0)->FunctionValues());
-        }
-
-        virtual void EvaluateThisNode(const size_t timeIdxInSeq)
-        {
-            Matrix<ElemType> sliceInputValue = Inputs(0)->FunctionValues().ColumnSlice(timeIdxInSeq * m_samplesInRecurrentStep, m_samplesInRecurrentStep);
-            Matrix<ElemType> sliceOutputValue = m_functionValues.ColumnSlice(timeIdxInSeq * m_samplesInRecurrentStep, m_samplesInRecurrentStep);
-
-            EvaluateThisNodeS(sliceOutputValue, sliceInputValue);
-        }
-
-        static void WINAPI EvaluateThisNodeS(Matrix<ElemType>& functionValues, const Matrix<ElemType>& inputFunctionValues)
-        {
-            functionValues.AssignLogOf(inputFunctionValues);
-#if NANCHECK
-            functionValues.HasNan("Log");
-#endif
-        }
-
-        virtual void Validate()
-        {
-            PrintSelfBeforeValidation();
-
-            if (m_children.size() != 1)
-                throw std::logic_error("Log operation should have one input.");
-
-            if (Inputs(0)->FunctionValues().GetNumElements() == 0)
-                throw std::logic_error("Log operation: the input node has 0 element.");
-
-            FunctionValues().Resize(Inputs(0)->FunctionValues().GetNumRows(), Inputs(0)->FunctionValues().GetNumCols());
-            m_gradientOfLog.Resize(Inputs(0)->FunctionValues().GetNumRows(), Inputs(0)->FunctionValues().GetNumCols());
-            CopyImageSizeFromInputs();
-        }
-
-        virtual void AttachInputs(const ComputationNodePtr singleInput)
-        {
-            m_children.resize(1);
-            m_children[0] = singleInput;
-        }
-
-        virtual void MoveMatricesToDevice(const DEVICEID_TYPE deviceId)
-        {
-            ComputationNode<ElemType>::MoveMatricesToDevice(deviceId);
-
-            if (deviceId != AUTOPLACEMATRIX)
-            {
-                if (m_gradientOfLog.GetDeviceId() != deviceId)
-                    m_gradientOfLog.TransferFromDeviceToDevice(m_gradientOfLog.GetDeviceId(), deviceId);
-            }
-        }
-
-        virtual void CopyTo(const ComputationNodePtr nodeP, const std::wstring& newName, const CopyNodeFlags flags) const
-        {
-            ComputationNode<ElemType>::CopyTo(nodeP, newName, flags);
-            LogNode<ElemType>* node = (LogNode<ElemType>*) nodeP;
-
-            if (flags & CopyNodeFlags::copyNodeValue)
-            {
-                node->m_gradientOfLog = m_gradientOfLog;
-            }
-        }
-
-        // copy constructor
-        LogNode(const LogNode<ElemType>* node, const std::wstring& newName, const CopyNodeFlags flags)
-            : ComputationNode<ElemType>(node->m_deviceId), m_gradientOfLog(node->m_deviceId)
-        {
-            node->CopyTo(this, newName, flags);
-        }
-
-        virtual ComputationNodePtr Duplicate(const std::wstring& newName, const CopyNodeFlags flags) const
-        {
-            const std::wstring& name = (newName == L"") ? NodeName() : newName;
-
-            ComputationNodePtr node = new LogNode<ElemType>(this, name, flags);
-            return node;
-        }
-
-    private:
-        Matrix<ElemType> m_gradientOfLog;
-    };
-
-    template class LogNode<float>;
-    template class LogNode<double>;
-
-
-
-    template<class ElemType>
-    class ExpNode : public ComputationNode<ElemType>
-    {
-        UsingComputationNodeMembers;
-    public:
-        ExpNode(const DEVICEID_TYPE deviceId = AUTOPLACEMATRIX, const std::wstring name = L"")
-            : ComputationNode<ElemType>(deviceId), m_gradientOfExp(deviceId)
-        {
-            m_nodeName = (name == L"" ? CreateUniqNodeName() : name);
-            m_deviceId = deviceId;
-            MoveMatricesToDevice(deviceId);
-            InitRecurrentNode();
-        }
-
-        ExpNode(File& fstream, const size_t modelVersion, const DEVICEID_TYPE deviceId = AUTOPLACEMATRIX, const std::wstring name = L"")
-            : ComputationNode<ElemType>(deviceId), m_gradientOfExp(deviceId)
-        {
-            m_nodeName = (name == L"" ? CreateUniqNodeName() : name);
-            LoadFromFile(fstream, modelVersion, deviceId);
-        }
-
-        virtual const std::wstring OperationName() const { return TypeName(); }
-        static const std::wstring TypeName() { return L"Exp"; }
-
-
-        virtual void ComputeInputPartial(const size_t inputIndex)
-        {
-            if (inputIndex != 0)
-                throw std::invalid_argument("Exp only has one input.");
-            ComputeInputPartialS(m_gradientOfExp, Inputs(0)->GradientValues(), Inputs(0)->FunctionValues(), GradientValues());
-        }
-
-        virtual void ComputeInputPartial(const size_t inputIndex, const size_t timeIdxInSeq)
-        {
-            if (inputIndex != 0)
-                throw std::invalid_argument("Exp only has one input.");
-
-            Matrix<ElemType> sliceInputGrad = Inputs(0)->GradientValues().ColumnSlice(timeIdxInSeq * m_samplesInRecurrentStep, m_samplesInRecurrentStep);
-            Matrix<ElemType> sliceOutputGrad = GradientValues().ColumnSlice(timeIdxInSeq * m_samplesInRecurrentStep, m_samplesInRecurrentStep);
-
-            Matrix<ElemType> sliceInputValue = Inputs(0)->FunctionValues().ColumnSlice(timeIdxInSeq * m_samplesInRecurrentStep, m_samplesInRecurrentStep);
-
-            ComputeInputPartialS(m_gradientOfExp, sliceInputGrad, sliceInputValue, sliceOutputGrad);
-        }
-
-        static void WINAPI ComputeInputPartialS(Matrix<ElemType>& gradientOfExp, Matrix<ElemType>& inputGradientValues, const Matrix<ElemType>& inputFunctionValues, const Matrix<ElemType>& gradientValues)
-        {
-            gradientOfExp.AssignExpOf(inputFunctionValues); // Exp(x) is its own partial
-
-            inputGradientValues.AddElementProductOf(gradientValues, gradientOfExp);
-        }
-
-        virtual void EvaluateThisNode()
-        {
-            EvaluateThisNodeS(m_functionValues, Inputs(0)->FunctionValues());
-        }
-
-        virtual void EvaluateThisNode(const size_t timeIdxInSeq)
-        {
-            Matrix<ElemType> sliceInputValue = Inputs(0)->FunctionValues().ColumnSlice(timeIdxInSeq * m_samplesInRecurrentStep, m_samplesInRecurrentStep);
-            Matrix<ElemType> sliceOutputValue = m_functionValues.ColumnSlice(timeIdxInSeq * m_samplesInRecurrentStep, m_samplesInRecurrentStep);
-
-            EvaluateThisNodeS(sliceOutputValue, sliceInputValue);
-        }
-
-        static void WINAPI EvaluateThisNodeS(Matrix<ElemType>& functionValues, const Matrix<ElemType>& inputFunctionValues)
-        {
-            functionValues.AssignExpOf(inputFunctionValues);
-#if NANCHECK
-            functionValues.HasNan("Exp");
-#endif
-        }
-
-        virtual void Validate()
-        {
-            PrintSelfBeforeValidation();
-
-            if (m_children.size() != 1)
-                throw std::logic_error("Exp operation should have one input.");
-
-            if (Inputs(0)->FunctionValues().GetNumElements() == 0)
-                throw std::logic_error("Exp operation: the input node has 0 element.");
-
-            FunctionValues().Resize(Inputs(0)->FunctionValues().GetNumRows(), Inputs(0)->FunctionValues().GetNumCols());
-            m_gradientOfExp.Resize(Inputs(0)->FunctionValues().GetNumRows(), Inputs(0)->FunctionValues().GetNumCols());
-            CopyImageSizeFromInputs();
-        }
-
-        virtual void AttachInputs(const ComputationNodePtr singleInput)
-        {
-            m_children.resize(1);
-            m_children[0] = singleInput;
-        }
-
-        virtual void MoveMatricesToDevice(const DEVICEID_TYPE deviceId)
-        {
-            ComputationNode<ElemType>::MoveMatricesToDevice(deviceId);
-
-            if (deviceId != AUTOPLACEMATRIX)
-            {
-                if (m_gradientOfExp.GetDeviceId() != deviceId)
-                    m_gradientOfExp.TransferFromDeviceToDevice(m_gradientOfExp.GetDeviceId(), deviceId);
-            }
-        }
-
-        virtual void CopyTo(const ComputationNodePtr nodeP, const std::wstring& newName, const CopyNodeFlags flags) const
-        {
-            ComputationNode<ElemType>::CopyTo(nodeP, newName, flags);
-            ExpNode<ElemType>* node = (ExpNode<ElemType>*) nodeP;
-
-            if (flags & CopyNodeFlags::copyNodeValue)
-            {
-                node->m_gradientOfExp = m_gradientOfExp;
-            }
-        }
-
-        // copy constructor
-        ExpNode(const ExpNode<ElemType>* node, const std::wstring& newName, const CopyNodeFlags flags)
-            : ComputationNode<ElemType>(node->m_deviceId), m_gradientOfExp(node->m_deviceId)
-        {
-            node->CopyTo(this, newName, flags);
-        }
-
-        virtual ComputationNodePtr Duplicate(const std::wstring& newName, const CopyNodeFlags flags) const
-        {
-            const std::wstring& name = (newName == L"") ? NodeName() : newName;
-
-            ComputationNodePtr node = new ExpNode<ElemType>(this, name, flags);
-            return node;
-        }
-
-    private:
-        Matrix<ElemType> m_gradientOfExp;
-    };
-
-    template class ExpNode<float>;
-    template class ExpNode<double>;
-
-
-    template<class ElemType>
-    class CosineNode : public ComputationNode<ElemType>
-    {
-        UsingComputationNodeMembers;
-    public:
-        CosineNode(const DEVICEID_TYPE deviceId=AUTOPLACEMATRIX, const std::wstring name = L"")  
-            : ComputationNode<ElemType>(deviceId), m_gradientOfCosine(deviceId)
-        {
-            m_nodeName = (name == L""? CreateUniqNodeName() : name);
-            m_deviceId = deviceId;
-            MoveMatricesToDevice(deviceId);
-            InitRecurrentNode();
-        }
-
-        CosineNode(File& fstream, const size_t modelVersion, const DEVICEID_TYPE deviceId=AUTOPLACEMATRIX, const std::wstring name = L"")
-            : ComputationNode<ElemType>(deviceId), m_gradientOfCosine(deviceId)
-        {
-            m_nodeName = (name == L""? CreateUniqNodeName() : name);
-            LoadFromFile(fstream, modelVersion, deviceId);
-        }
-
-        virtual const std::wstring OperationName() const {return TypeName();}
-        static const std::wstring TypeName() {return L"Cosine";} 
-
-        virtual void ComputeInputPartial(const size_t inputIndex)
-        {
-            if (inputIndex != 0)
-                throw std::invalid_argument("Cosine only has one input.");
-            ComputeInputPartialS(m_gradientOfCosine, Inputs(0)->GradientValues(), Inputs(0)->FunctionValues(), GradientValues());
-        }
-
-        virtual void ComputeInputPartial(const size_t inputIndex, const size_t timeIdxInSeq)
-        {
-            if (inputIndex != 0)
-                throw std::invalid_argument("Cosine only has one input.");
-
-            Matrix<ElemType> sliceInputGrad = Inputs(0)->GradientValues().ColumnSlice(timeIdxInSeq * m_samplesInRecurrentStep, m_samplesInRecurrentStep);
-            Matrix<ElemType> sliceOutputGrad = GradientValues().ColumnSlice(timeIdxInSeq * m_samplesInRecurrentStep, m_samplesInRecurrentStep);
-
-            Matrix<ElemType> sliceInputValue = Inputs(0)->FunctionValues().ColumnSlice(timeIdxInSeq * m_samplesInRecurrentStep, m_samplesInRecurrentStep);
-
-            ComputeInputPartialS(m_gradientOfCosine, sliceInputGrad, sliceInputValue, sliceOutputGrad);
-        }
-
-        static void WINAPI ComputeInputPartialS(Matrix<ElemType>& gradientOfCosine, Matrix<ElemType>& inputGradientValues, const Matrix<ElemType>& inputFunctionValues, const Matrix<ElemType>& gradientValues)  
-        {
-            gradientOfCosine.AssignNegativeSineOf(inputFunctionValues); // -sin(x) (x is input to Cosine(x))
-            inputGradientValues.AddElementProductOf(gradientValues, gradientOfCosine);
-        }
-
-        virtual void EvaluateThisNode()  
-        {
-            EvaluateThisNodeS(m_functionValues, Inputs(0)->FunctionValues());
-        }
-
-        virtual void EvaluateThisNode(const size_t timeIdxInSeq)
-        {
-            Matrix<ElemType> sliceInputValue = Inputs(0)->FunctionValues().ColumnSlice(timeIdxInSeq * m_samplesInRecurrentStep, m_samplesInRecurrentStep);
-            Matrix<ElemType> sliceOutputValue = m_functionValues.ColumnSlice(timeIdxInSeq * m_samplesInRecurrentStep, m_samplesInRecurrentStep);
-
-            EvaluateThisNodeS(sliceOutputValue, sliceInputValue);
-        }
-
-        static void WINAPI EvaluateThisNodeS(Matrix<ElemType>& functionValues, const Matrix<ElemType>& inputFunctionValues)  
-        {
-            functionValues.AssignCosineOf(inputFunctionValues);
-#if NANCHECK
-            functionValues.HasNan("Cosine");
-#endif
-        }
-
-
-        virtual void Validate()
-        {
-            PrintSelfBeforeValidation();
-
-            if (m_children.size() != 1) 
-                throw std::logic_error("Cosine operation should have one input.");
-
-            if (Inputs(0)->FunctionValues().GetNumElements() == 0)
-                throw std::logic_error("Cosine operation: the input node has 0 element.");
-
-            FunctionValues().Resize(Inputs(0)->FunctionValues().GetNumRows(), Inputs(0)->FunctionValues().GetNumCols());
-            m_gradientOfCosine.Resize(Inputs(0)->FunctionValues().GetNumRows(), Inputs(0)->FunctionValues().GetNumCols());
-            CopyImageSizeFromInputs(); 
-        }
-
-        virtual void AttachInputs(const ComputationNodePtr singleInput) 
-        {
-            m_children.resize(1);
-            m_children[0] = singleInput;
-        }
-
-        virtual void MoveMatricesToDevice(const DEVICEID_TYPE deviceId)
-        {
-            ComputationNode<ElemType>::MoveMatricesToDevice(deviceId);
-
-            if (deviceId != AUTOPLACEMATRIX)
-            {
-                if (m_gradientOfCosine.GetDeviceId() != deviceId)
-                    m_gradientOfCosine.TransferFromDeviceToDevice(m_gradientOfCosine.GetDeviceId(), deviceId);
-            }
-        }
-
-        virtual void CopyTo(const ComputationNodePtr nodeP, const std::wstring& newName, const CopyNodeFlags flags) const
-        {
-            ComputationNode<ElemType>::CopyTo(nodeP, newName, flags);
-            CosineNode<ElemType>* node = (CosineNode<ElemType>*) nodeP;
-
-            if (flags & CopyNodeFlags::copyNodeValue)
-            {
-                node->m_gradientOfCosine = m_gradientOfCosine;
-            }
-        }
-
-        // copy constructor
-        CosineNode(const CosineNode<ElemType>* node, const std::wstring& newName, const CopyNodeFlags flags)
-            : ComputationNode<ElemType>(node->m_deviceId), m_gradientOfCosine(node->m_deviceId)
-        {
-            node->CopyTo(this, newName, flags);
-        }
-
-        virtual ComputationNodePtr Duplicate(const std::wstring& newName, const CopyNodeFlags flags) const
-        {
-            const std::wstring& name = (newName == L"")?NodeName():newName;
-                
-            ComputationNodePtr node = new CosineNode<ElemType>(this, name, flags);
-            return node;
-        }
-
-    private:
-        Matrix<ElemType> m_gradientOfCosine;
-    };
-
-    template class CosineNode<float>; 
-    template class CosineNode<double>;
-
-
-    //we assume it's  column-wise by default
-    //the derivative will increase the Matrix<ElemType> size to the power of column size and should not be used.
-    template<class ElemType>
-    class SoftmaxNode : public ComputationNode<ElemType>
-    {
-        UsingComputationNodeMembers;
-    public:
-        SoftmaxNode(const DEVICEID_TYPE deviceId=AUTOPLACEMATRIX, const std::wstring name = L"")
-            : ComputationNode<ElemType>(deviceId), m_gradientDotValue(deviceId), m_diff(deviceId)
-        {
-            m_nodeName = (name == L""? CreateUniqNodeName() : name);
-            m_deviceId = deviceId;
-            MoveMatricesToDevice(deviceId);
-            InitRecurrentNode();
-        }
-
-        SoftmaxNode(File& fstream, const size_t modelVersion, const DEVICEID_TYPE deviceId=AUTOPLACEMATRIX, const std::wstring name = L"")
-            : ComputationNode<ElemType>(deviceId), m_gradientDotValue(deviceId), m_diff(deviceId)
-        {
-            m_nodeName = (name == L""? CreateUniqNodeName() : name);
-            LoadFromFile(fstream, modelVersion, deviceId);
-        }
-
-        virtual const std::wstring OperationName() const {return TypeName();}
-        static const std::wstring TypeName() {return L"Softmax";} 
-
-        virtual void ComputeInputPartial(const size_t inputIndex)
-        {
-            if (inputIndex != 0)
-                throw std::invalid_argument("Softmax only has one input.");
-            ComputeInputPartialS(m_gradientDotValue, m_diff, Inputs(0)->GradientValues(), GradientValues(), FunctionValues());
-        }
-
-        virtual void ComputeInputPartial(const size_t inputIndex, const size_t timeIdxInSeq)
-        {
-            if (inputIndex != 0)
-                throw std::invalid_argument("Softmax only has one input.");
-
-            Matrix<ElemType> sliceInputGrad = Inputs(0)->GradientValues().ColumnSlice(timeIdxInSeq * m_samplesInRecurrentStep, m_samplesInRecurrentStep);
-            Matrix<ElemType> sliceOutputGrad = GradientValues().ColumnSlice(timeIdxInSeq * m_samplesInRecurrentStep, m_samplesInRecurrentStep);
-
-            Matrix<ElemType> sliceOutputValue = m_functionValues.ColumnSlice(timeIdxInSeq * m_samplesInRecurrentStep, m_samplesInRecurrentStep);
-
-            ComputeInputPartialS(m_gradientDotValue, m_diff, sliceInputGrad, sliceOutputGrad, sliceOutputValue);
-        }
-
-        static void WINAPI ComputeInputPartialS(Matrix<ElemType>& gradientDotValue, Matrix<ElemType>& diff, Matrix<ElemType>& inputGradientValues, 
-            const Matrix<ElemType>& gradientValues, const Matrix<ElemType>& functionValues)  
-        {
-            gradientDotValue.AssignInnerProductOf(gradientValues, functionValues, true);
-            diff.AssignDifferenceOf(gradientValues, gradientDotValue);
-
-            inputGradientValues.AddElementProductOf(diff, functionValues);
-        }
-
-        virtual void EvaluateThisNode()  
-        {
-            EvaluateThisNodeS(m_functionValues, Inputs(0)->FunctionValues());
-        }
-
-        virtual void EvaluateThisNode(const size_t timeIdxInSeq)
-        {
-            Matrix<ElemType> sliceInputValue = Inputs(0)->FunctionValues().ColumnSlice(timeIdxInSeq * m_samplesInRecurrentStep, m_samplesInRecurrentStep);
-            Matrix<ElemType> sliceOutputValue = m_functionValues.ColumnSlice(timeIdxInSeq * m_samplesInRecurrentStep, m_samplesInRecurrentStep);
-
-            EvaluateThisNodeS(sliceOutputValue, sliceInputValue);
-        }
-
-        static void WINAPI EvaluateThisNodeS(Matrix<ElemType>& functionValues, const Matrix<ElemType>& inputFunctionValues)  
-        {
-            functionValues.AssignLogSoftmaxOf(inputFunctionValues, true);
-            functionValues.InplaceExp();
-#if NANCHECK
-            functionValues.HasNan("SoftMax");
-#endif
-        }
-
-        virtual void Validate()
-        {
-            PrintSelfBeforeValidation();
-
-            if (m_children.size() != 1) 
-                throw std::logic_error("SoftmaxNode operation should have one input.");
-
-            if (Inputs(0)->FunctionValues().GetNumElements() == 0)
-                throw std::logic_error("SoftmaxNode operation: the input node has 0 element.");
-
-            FunctionValues().Resize(Inputs(0)->FunctionValues().GetNumRows(), Inputs(0)->FunctionValues().GetNumCols());
-            CopyImageSizeFromInputs(); 
-        }
-
-        virtual void AttachInputs(const ComputationNodePtr singleInput) 
-        {
-            m_children.resize(1);
-            m_children[0] = singleInput;
-        }
-
-        virtual void MoveMatricesToDevice(const DEVICEID_TYPE deviceId)
-        {
-            ComputationNode<ElemType>::MoveMatricesToDevice(deviceId);
-
-            if (deviceId != AUTOPLACEMATRIX)
-            {
-                if (m_gradientDotValue.GetDeviceId() != deviceId)
-                    m_gradientDotValue.TransferFromDeviceToDevice(m_gradientDotValue.GetDeviceId(), deviceId);
-                if (m_diff.GetDeviceId() != deviceId)
-                    m_diff.TransferFromDeviceToDevice(m_diff.GetDeviceId(), deviceId);
-            }
-        }
-
-        virtual void CopyTo(const ComputationNodePtr nodeP, const std::wstring& newName, const CopyNodeFlags flags) const
-        {
-            ComputationNode<ElemType>::CopyTo(nodeP, newName, flags);
-            SoftmaxNode<ElemType>* node = (SoftmaxNode<ElemType>*) nodeP;
-
-            if (flags & CopyNodeFlags::copyNodeValue)
-            {
-                node->m_gradientDotValue = m_gradientDotValue;
-                node->m_diff = m_diff;
-            }
-        }
-
-        // copy constructor
-        SoftmaxNode(const SoftmaxNode<ElemType>* node, const std::wstring& newName, const CopyNodeFlags flags)
-            : ComputationNode<ElemType>(node->m_deviceId), m_gradientDotValue(node->m_deviceId), m_diff(node->m_deviceId) 
-        {
-            node->CopyTo(this, newName, flags);
-        }
-
-        virtual ComputationNodePtr Duplicate(const std::wstring& newName, const CopyNodeFlags flags) const
-        {
-            const std::wstring& name = (newName == L"")?NodeName():newName;
-                
-            ComputationNodePtr node = new SoftmaxNode<ElemType>(this, name, flags);
-            return node;
-        }
-
-    private:
-        Matrix<ElemType> m_gradientDotValue;
-        Matrix<ElemType> m_diff;
-    };
-
-    template class SoftmaxNode<float>; 
-    template class SoftmaxNode<double>;
-
-    template<class ElemType>
-    class LogSoftmaxNode : public ComputationNode<ElemType>
-    {
-        UsingComputationNodeMembers;
-    public:
-        LogSoftmaxNode(const DEVICEID_TYPE deviceId = AUTOPLACEMATRIX, const std::wstring name = L"")
-            : ComputationNode<ElemType>(deviceId), m_gradientDotValue(deviceId), m_softmax(deviceId)
-        {
-            m_nodeName = (name == L"" ? CreateUniqNodeName() : name);
-            m_deviceId = deviceId;
-            MoveMatricesToDevice(deviceId);
-            InitRecurrentNode();
-        }
-
-        LogSoftmaxNode(File& fstream, const size_t modelVersion, const DEVICEID_TYPE deviceId = AUTOPLACEMATRIX, const std::wstring name = L"")
-            : ComputationNode<ElemType>(deviceId), m_gradientDotValue(deviceId), m_softmax(deviceId)
-        {
-            m_nodeName = (name == L"" ? CreateUniqNodeName() : name);
-            LoadFromFile(fstream, modelVersion, deviceId);
-        }
-
-        virtual const std::wstring OperationName() const { return TypeName(); }
-        static const std::wstring TypeName() { return L"LogSoftmax"; }
-
-        virtual void ComputeInputPartial(const size_t inputIndex)
-        {
-            if (inputIndex != 0)
-                throw std::invalid_argument("Softmax only has one input.");
-            ComputeInputPartialS(m_gradientDotValue, m_softmax, Inputs(0)->GradientValues(), GradientValues(), FunctionValues());
-        }
-
-        virtual void ComputeInputPartial(const size_t inputIndex, const size_t timeIdxInSeq)
-        {
-            if (inputIndex != 0)
-                throw std::invalid_argument("Softmax only has one input.");
-
-            Matrix<ElemType> sliceInputGrad = Inputs(0)->GradientValues().ColumnSlice(timeIdxInSeq * m_samplesInRecurrentStep, m_samplesInRecurrentStep);
-            Matrix<ElemType> sliceOutputGrad = GradientValues().ColumnSlice(timeIdxInSeq * m_samplesInRecurrentStep, m_samplesInRecurrentStep);
-
-            Matrix<ElemType> sliceOutputValue = m_functionValues.ColumnSlice(timeIdxInSeq * m_samplesInRecurrentStep, m_samplesInRecurrentStep);
-
-            ComputeInputPartialS(m_gradientDotValue, m_softmax, sliceInputGrad, sliceOutputGrad, sliceOutputValue);
-        }
-
-        static void WINAPI ComputeInputPartialS(Matrix<ElemType>& gradientDotValue, Matrix<ElemType>& softmax, Matrix<ElemType>& inputGradientValues,
-            const Matrix<ElemType>& gradientValues, const Matrix<ElemType>& functionValues)
-        {
-            softmax.AssignExpOf(functionValues);
-            Matrix<ElemType>::VectorSum(gradientValues, gradientDotValue, true);
-            softmax.RowElementMultiplyWith(gradientDotValue);
-            Matrix<ElemType>::AddScaledDifference(1.0, gradientValues, softmax, inputGradientValues);
-        }
-
-        virtual void EvaluateThisNode()
-        {
-            EvaluateThisNodeS(m_functionValues, Inputs(0)->FunctionValues());
-        }
-
-        virtual void EvaluateThisNode(const size_t timeIdxInSeq)
-        {
-            Matrix<ElemType> sliceInputValue = Inputs(0)->FunctionValues().ColumnSlice(timeIdxInSeq * m_samplesInRecurrentStep, m_samplesInRecurrentStep);
-            Matrix<ElemType> sliceOutputValue = m_functionValues.ColumnSlice(timeIdxInSeq * m_samplesInRecurrentStep, m_samplesInRecurrentStep);
-
-            EvaluateThisNodeS(sliceOutputValue, sliceInputValue);
-        }
-
-        static void WINAPI EvaluateThisNodeS(Matrix<ElemType>& functionValues, const Matrix<ElemType>& inputFunctionValues)
-        {
-            functionValues.AssignLogSoftmaxOf(inputFunctionValues, true);
-#if NANCHECK
-            functionValues.HasNan("LogSoftMax");
-#endif
-        }
-
-        virtual void Validate()
-        {
-            PrintSelfBeforeValidation();
-
-            if (m_children.size() != 1)
-                throw std::logic_error("LogSoftmaxNode operation should have one input.");
-
-            if (Inputs(0)->FunctionValues().GetNumElements() == 0)
-                throw std::logic_error("LogSoftmaxNode operation: the input node has 0 element.");
-
-            FunctionValues().Resize(Inputs(0)->FunctionValues().GetNumRows(), Inputs(0)->FunctionValues().GetNumCols());
-            CopyImageSizeFromInputs();
-        }
-
-        virtual void AttachInputs(const ComputationNodePtr singleInput)
-        {
-            m_children.resize(1);
-            m_children[0] = singleInput;
-        }
-
-        virtual void MoveMatricesToDevice(const DEVICEID_TYPE deviceId)
-        {
-            ComputationNode<ElemType>::MoveMatricesToDevice(deviceId);
-
-            if (deviceId != AUTOPLACEMATRIX)
-            {
-                if (m_gradientDotValue.GetDeviceId() != deviceId)
-                    m_gradientDotValue.TransferFromDeviceToDevice(m_gradientDotValue.GetDeviceId(), deviceId);
-                if (m_softmax.GetDeviceId() != deviceId)
-                    m_softmax.TransferFromDeviceToDevice(m_softmax.GetDeviceId(), deviceId);
-            }
-        }
-
-        virtual void CopyTo(const ComputationNodePtr nodeP, const std::wstring& newName, const CopyNodeFlags flags) const
-        {
-            ComputationNode<ElemType>::CopyTo(nodeP, newName, flags);
-            LogSoftmaxNode<ElemType>* node = (LogSoftmaxNode<ElemType>*) nodeP;
-
-            if (flags & CopyNodeFlags::copyNodeValue)
-            {
-                node->m_gradientDotValue = m_gradientDotValue;
-                node->m_softmax = m_softmax;
-            }
-        }
-
-        // copy constructor
-        LogSoftmaxNode(const LogSoftmaxNode<ElemType>* node, const std::wstring& newName, const CopyNodeFlags flags)
-            : ComputationNode<ElemType>(node->m_deviceId), m_gradientDotValue(node->m_deviceId), m_softmax(node->m_deviceId)
-        {
-            node->CopyTo(this, newName, flags);
-        }
-
-        virtual ComputationNodePtr Duplicate(const std::wstring& newName, const CopyNodeFlags flags) const
-        {
-            const std::wstring& name = (newName == L"") ? NodeName() : newName;
-
-            ComputationNodePtr node = new LogSoftmaxNode<ElemType>(this, name, flags);
-            return node;
-        }
-
-    private:
-        Matrix<ElemType> m_gradientDotValue;
-        Matrix<ElemType> m_softmax;
-    };
-
-    template class LogSoftmaxNode<float>;
-    template class LogSoftmaxNode<double>;
-
-
-    //calculates: the log likelihood of a feature given GMM parameters
-    template<class ElemType>
-    class GMMLogLikelihoodNode : public ComputationNode<ElemType>
-    {
-        UsingComputationNodeMembers;
-    public:
-        GMMLogLikelihoodNode(const DEVICEID_TYPE deviceId = AUTOPLACEMATRIX, const std::wstring name = L"")
-            : ComputationNode<ElemType>(deviceId), m_prior(deviceId), m_normedDeviation(deviceId), m_normedDeviationVectors(deviceId), m_stddev(deviceId), m_posterior(deviceId), m_temp(deviceId)
-        {
-            m_nodeName = (name == L"" ? CreateUniqNodeName() : name);
-            m_deviceId = deviceId;
-            MoveMatricesToDevice(deviceId);
-            InitRecurrentNode();
-        }
-
-        GMMLogLikelihoodNode(File& fstream, const size_t modelVersion, const DEVICEID_TYPE deviceId = AUTOPLACEMATRIX, const std::wstring name = L"")
-            : ComputationNode<ElemType>(deviceId), m_prior(deviceId), m_normedDeviation(deviceId), m_normedDeviationVectors(deviceId), m_stddev(deviceId), m_posterior(deviceId), m_temp(deviceId)
-        {
-            m_nodeName = (name == L"" ? CreateUniqNodeName() : name);
-            LoadFromFile(fstream, modelVersion, deviceId);
-        }
-
-        // copy constructor
-        GMMLogLikelihoodNode(const GMMLogLikelihoodNode<ElemType>* node, const std::wstring& newName, const CopyNodeFlags flags)
-            : ComputationNode<ElemType>(node->m_deviceId), m_prior(node->m_deviceId), m_normedDeviation(node->m_deviceId), m_normedDeviationVectors(node->m_deviceId),
-            m_stddev(node->m_deviceId), m_posterior(node->m_deviceId), m_temp(m_deviceId)
-        {
-            node->CopyTo(this, newName, flags);
-        }
-
-        virtual ComputationNodePtr Duplicate(const std::wstring& newName, const CopyNodeFlags flags) const
-        {
-            const std::wstring& name = (newName == L"") ? NodeName() : newName;
-
-            ComputationNodePtr node = new GMMLogLikelihoodNode<ElemType>(this, name, flags);
-            return node;
-        }
-
-        virtual const std::wstring OperationName() const { return TypeName(); }
-        static const std::wstring TypeName() { return L"GMMLogLikelihood"; }
-
-        virtual void ComputeInputPartial(const size_t inputIndex)
-        {
-            switch (inputIndex)
-            {
-            case 0:
-                ComputeInputPartialUnnormedPrior(Inputs(0)->GradientValues(), m_gradientValues, m_prior, m_posterior, m_temp);
-                break;
-            case 1:
-                ComputeInputPartialMean(Inputs(1)->GradientValues(), m_gradientValues, m_normedDeviationVectors, m_posterior, m_temp);
-                break;
-            case 2:
-                ComputeInputPartialLogStddev(Inputs(2)->GradientValues(), m_gradientValues, m_normedDeviation, m_posterior, m_temp);
-                break;
-            case 3:
-                ComputeInputPartialFeature(Inputs(3)->GradientValues(), m_gradientValues, m_normedDeviationVectors, m_posterior, m_temp);
-                break;
-            default:
-                throw std::invalid_argument("GMMLogLikelihoodNode only takes four inputs.");
-            }
-        }
-
-        virtual void ComputeInputPartial(const size_t inputIndex, const size_t timeIdxInSeq)
-        {
-            //get the right slice 
-            size_t startIndex = timeIdxInSeq * m_samplesInRecurrentStep;
-
-            size_t colsPrior = Inputs(0)->FunctionValues().GetNumCols();
-
-            Matrix<ElemType> sliceGradientValue = m_gradientValues.ColumnSlice(startIndex, m_samplesInRecurrentStep);
-            Matrix<ElemType> slicePosterior = m_posterior.ColumnSlice(startIndex, m_samplesInRecurrentStep);
-                
-            switch (inputIndex)
-            {
-            case 0:
-                {
-                    if (colsPrior == 1)
-                        ComputeInputPartialUnnormedPrior(Inputs(0)->GradientValues(), sliceGradientValue, m_prior, slicePosterior, m_temp);
-                    else
-                    {
-                        Matrix<ElemType> sliceUnnormedPriorGradient = Inputs(0)->GradientValues().ColumnSlice(startIndex, m_samplesInRecurrentStep);
-                        Matrix<ElemType> slicePrior = m_prior.ColumnSlice(startIndex, m_samplesInRecurrentStep);
-                        ComputeInputPartialUnnormedPrior(sliceUnnormedPriorGradient, sliceGradientValue, slicePrior, slicePosterior, m_temp);
-                    }
-                }
-                break;
-            case 1:
-                {
-                      Matrix<ElemType> sliceNormedDeviationVectors = m_normedDeviationVectors.ColumnSlice(startIndex, m_samplesInRecurrentStep);
-                      if (colsPrior == 1)
-                        ComputeInputPartialMean(Inputs(1)->GradientValues(), sliceGradientValue, sliceNormedDeviationVectors, slicePosterior, m_temp);
-                    else
-                    {
-                        Matrix<ElemType> sliceMeanGradient = Inputs(1)->GradientValues().ColumnSlice(startIndex, m_samplesInRecurrentStep);
-                        ComputeInputPartialMean(sliceMeanGradient, sliceGradientValue, sliceNormedDeviationVectors, slicePosterior, m_temp);
-                    }
-                }
-                break;
-            case 2:
-                {
-                    Matrix<ElemType> sliceNormedDeviation = m_normedDeviation.ColumnSlice(startIndex, m_samplesInRecurrentStep);
-                    if (colsPrior == 1)
-                        ComputeInputPartialLogStddev(Inputs(2)->GradientValues(), sliceGradientValue, sliceNormedDeviation, slicePosterior, m_temp);
-                    else
-                    {
-                        Matrix<ElemType> sliceLotStddevGradient = Inputs(2)->GradientValues().ColumnSlice(startIndex, m_samplesInRecurrentStep);
-                        ComputeInputPartialLogStddev(sliceLotStddevGradient, sliceGradientValue, sliceNormedDeviation, slicePosterior, m_temp);
-                    }
-                }
-                break;
-            case 3:
-                {
-                    Matrix<ElemType> sliceNormedDeviationVectors = m_normedDeviationVectors.ColumnSlice(startIndex, m_samplesInRecurrentStep);
-                    Matrix<ElemType> sliceFeatureGradient = Inputs(3)->GradientValues().ColumnSlice(startIndex, m_samplesInRecurrentStep);
-                    ComputeInputPartialFeature(sliceFeatureGradient, sliceGradientValue, sliceNormedDeviationVectors, slicePosterior, m_temp);
-                }
-                break;
-            default:
-                throw std::invalid_argument("GMMLogLikelihoodNode criterion only takes four inputs.");
-            }
-        }
-
-        static void WINAPI ComputeInputPartialUnnormedPrior(Matrix<ElemType>& unnormedPriorGradientValues, const Matrix<ElemType>& gradientValues,
-            const Matrix<ElemType>& prior, const Matrix<ElemType>& posterior, Matrix<ElemType>& temp)
-        {
-            temp.AssignDifferenceOf(posterior, prior);
-            temp.RowElementMultiplyWith(gradientValues);
-            if (prior.GetNumCols() == posterior.GetNumCols())
-            {
-                unnormedPriorGradientValues += temp; 
-            }
-            else if (prior.GetNumCols() == 1)
-            {
-                Matrix<ElemType>::MultiplyAndAdd(temp, false, ConstOnes(posterior.GetNumCols(), 1, unnormedPriorGradientValues.GetDeviceId()), false, unnormedPriorGradientValues);
-            }
-            else
-            {
-                throw std::runtime_error("GMMLogLikelihoodNode: UnnormedPrior should either have same number of columns as the features or have only one column.");
-            }
-        }
-
-        static void WINAPI ComputeInputPartialMean(Matrix<ElemType>& meanGradientValues, const Matrix<ElemType>& gradientValues, const Matrix<ElemType>& normedDeviationVectors,
-            Matrix<ElemType>& posterior, Matrix<ElemType>& temp)
-        {
-            size_t numComponent = posterior.GetNumRows(); 
-            size_t numSamples = posterior.GetNumCols();
-            size_t featureSize = normedDeviationVectors.GetNumRows() / numComponent;
-
-            temp.SetValue(normedDeviationVectors); //recall normedDeviationVectors <-- (x-u_c)/(stddev^2)
-            temp.Reshape(featureSize, numSamples* numComponent);
-
-            posterior.Reshape(1, numSamples* numComponent);
-            temp.RowElementMultiplyWith(posterior); //temp <-- posterior * (x-u_c)/(stddev^2)
-
-            posterior.Reshape(numComponent, numSamples);  //reshape back
-            temp.Reshape(featureSize * numComponent, numSamples); //reshape back
-
-            temp.RowElementMultiplyWith(gradientValues);
-
-            if (numSamples == meanGradientValues.GetNumCols())
-            {
-                meanGradientValues += temp;
-            }
-            else if (meanGradientValues.GetNumCols() == 1)
-            {
-                Matrix<ElemType>::MultiplyAndAdd(temp, false, ConstOnes(numSamples, 1, meanGradientValues.GetDeviceId()), false, meanGradientValues);
-            }
-            else
-            {
-                throw std::runtime_error("GMMLogLikelihoodNode: stddev should either have same number of columns as the features or have only one column.");
-            }
-        }
-
-        static void WINAPI ComputeInputPartialLogStddev(Matrix<ElemType>& logStddevGradientValues, const Matrix<ElemType>& gradientValues, const Matrix<ElemType>& normedDeviation,
-            const Matrix<ElemType>& posterior, Matrix<ElemType>& temp)
-        {
-            size_t numComponent = posterior.GetNumRows();
-            size_t numSamples = posterior.GetNumCols();
-
-            temp.AssignDifferenceOf(normedDeviation, (ElemType)numComponent);
-            temp.ElementMultiplyWith(posterior);
-            temp.RowElementMultiplyWith(gradientValues);
-            if (logStddevGradientValues.GetNumCols() == numSamples)
-            {
-                logStddevGradientValues += temp;
-            }
-            else if (logStddevGradientValues.GetNumCols() == 1)
-            {
-                Matrix<ElemType>::MultiplyAndAdd(temp, false, ConstOnes(numSamples, 1, logStddevGradientValues.GetDeviceId()), false, logStddevGradientValues);
-            }
-            else
-            {
-                throw std::runtime_error("GMMLogLikelihoodNode: stddev should either have same number of columns as the features or have only one column.");
-            }
-        }
-
-        static void WINAPI ComputeInputPartialFeature(Matrix<ElemType>& featureGradientValues, const Matrix<ElemType>& gradientValues, const Matrix<ElemType>& normedDeviationVectors,
-            Matrix<ElemType>& posterior, Matrix<ElemType>& temp)
-        {
-            size_t numComponent = posterior.GetNumRows();
-            size_t numSamples = posterior.GetNumCols();
-            size_t featureSize = normedDeviationVectors.GetNumRows() / numComponent;
-
-            temp.SetValue(normedDeviationVectors);
-            temp *= -1;
-            temp.Reshape(featureSize, numSamples* numComponent);
-            posterior.Reshape(1, numSamples* numComponent);
-            temp.RowElementMultiplyWith(posterior);
-
-            posterior.Reshape(numComponent, numSamples);
-            temp.Reshape(featureSize * numComponent, numSamples);
-            temp.RowElementMultiplyWith(gradientValues);
-
-            for (int i = 0; i < numComponent; i++)
-                featureGradientValues.AddWithRowSliceValuesOf(temp, i*featureSize, featureSize);
-        }
-
-        virtual void SetFunctionAndGradientSize(const int numSamples)
-        {
-            ComputationNode<ElemType>::SetFunctionAndGradientSize(numSamples);
-
-            size_t numComponents = Inputs(0)->FunctionValues().GetNumRows();
-            size_t colsPrior = Inputs(0)->FunctionValues().GetNumCols();
-            //size_t numSamples = Inputs(3)->FunctionValues().GetNumCols();
-            size_t featureSize = Inputs(3)->FunctionValues().GetNumRows();
-
-            m_prior.Resize(numComponents, colsPrior);
-            m_stddev.Resize(numComponents, colsPrior);
-            m_normedDeviation.Resize(numComponents, numSamples);
-            m_normedDeviationVectors.Resize(numComponents * featureSize, numSamples);
-            m_posterior.Resize(numComponents, numSamples);
-        }
-
-        //input0=unnormedPrior, input1=mean, input2=logstddev, input3=feature
-        virtual void EvaluateThisNode()
-        {
-            // all internal matrices will be automatically resized since all of them are assigned to a value so no resize is needed here.
-            EvaluateThisNodeS(FunctionValues(), Inputs(0)->FunctionValues(), Inputs(1)->FunctionValues(), Inputs(2)->FunctionValues(), Inputs(3)->FunctionValues(), 
-                m_prior, m_stddev, m_normedDeviationVectors, m_normedDeviation, m_posterior, m_temp);
-        }
-
-        //input0=unnormedPrior, input1=mean, input2=logstddev, input3=feature
-        virtual void EvaluateThisNode(const size_t timeIdxInSeq)
-        {
-            size_t colsPrior = Inputs(0)->FunctionValues().GetNumCols();
-            size_t numSamples = Inputs(3)->FunctionValues().GetNumCols();
-
-            //get the right slice 
-            size_t startIndex = timeIdxInSeq * m_samplesInRecurrentStep;
-
-            Matrix<ElemType> sliceOutputValue = m_functionValues.ColumnSlice(startIndex, m_samplesInRecurrentStep);
-            Matrix<ElemType> sliceFeature = Inputs(3)->FunctionValues().ColumnSlice(startIndex, m_samplesInRecurrentStep);
-            Matrix<ElemType> sliceNormedDeviation = m_normedDeviation.ColumnSlice(startIndex, m_samplesInRecurrentStep);
-            Matrix<ElemType> sliceNormedDeviationVectors = m_normedDeviationVectors.ColumnSlice(startIndex, m_samplesInRecurrentStep);
-            Matrix<ElemType> slicePosterior = m_posterior.ColumnSlice(startIndex, m_samplesInRecurrentStep);
-
-            if (colsPrior == 1)
-            {
-                EvaluateThisNodeS(sliceOutputValue, Inputs(0)->FunctionValues(), Inputs(1)->FunctionValues(), Inputs(2)->FunctionValues(), sliceFeature,
-                    m_prior, m_stddev, sliceNormedDeviationVectors, sliceNormedDeviation, slicePosterior, m_temp);
-            }
-            else if (colsPrior == numSamples)
-            {
-                Matrix<ElemType> sliceUnnormedPrior = Inputs(0)->FunctionValues().ColumnSlice(startIndex, m_samplesInRecurrentStep);
-                Matrix<ElemType> sliceMean = Inputs(1)->FunctionValues().ColumnSlice(startIndex, m_samplesInRecurrentStep);
-                Matrix<ElemType> sliceLogstddev = Inputs(2)->FunctionValues().ColumnSlice(startIndex, m_samplesInRecurrentStep);
-
-                Matrix<ElemType> slicePrior = m_prior.ColumnSlice(startIndex, m_samplesInRecurrentStep);
-                Matrix<ElemType> sliceStddev = m_stddev.ColumnSlice(startIndex, m_samplesInRecurrentStep);
-
-                EvaluateThisNodeS(sliceOutputValue, sliceUnnormedPrior, sliceMean, sliceLogstddev, sliceFeature,
-                    slicePrior, sliceStddev, sliceNormedDeviationVectors, sliceNormedDeviation, slicePosterior, m_temp);
-            }
-            else  //should not reach the code since validation should fail already
-            {
-                throw std::runtime_error("GMMLogLikelihoodNode: UnnormedPrior should either have same number of columns as the features or have only one column.");
-            }
-
-        }
-
-        //input0=unnormedPrior, input1=mean, input2=logstddev, input3=feature
-        //If we want to speed up we need to replace following code with a several specialized GPU functions
-        static void WINAPI EvaluateThisNodeS(Matrix<ElemType>& functionValues, const Matrix<ElemType>& unnormedPrior, const Matrix<ElemType>& mean,  Matrix<ElemType>& logstddev,
-            const Matrix<ElemType>& feature, Matrix<ElemType>& prior, Matrix<ElemType>& stddev, Matrix<ElemType>& normedDeviationVectors,
-            Matrix<ElemType>& normedDeviation, Matrix<ElemType>& posterior, Matrix<ElemType>& temp)
-        {
-            int numComponent = unnormedPrior.GetNumRows();
-            size_t numSamples = feature.GetNumCols();
-            size_t featureDim = feature.GetNumRows();
-
-            //compute prior which is softmax of unnormedPrior
-            prior.AssignLogSoftmaxOf(unnormedPrior, true);  //log prior
-
-            prior.InplaceExp();
-
-            //compute stddev
-            stddev.AssignExpOf(logstddev);
-
-#if DUMPOUTPUT
-            unnormedPrior.Print("unnormedPrior", 0, min(5, unnormedPrior.GetNumRows() - 1), 0, min(10, unnormedPrior.GetNumCols() - 1));
-            mean.Print("mean", 0, min(5, mean.GetNumRows() - 1), 0, min(10, mean.GetNumCols() - 1));
-            logstddev.Print("logstddev", 0, min(5, logstddev.GetNumRows() - 1), 0, min(10, logstddev.GetNumCols() - 1));
-
-            prior.Print("prior", 0, min(5, prior.GetNumRows() - 1), 0, min(10, prior.GetNumCols() - 1));
-            stddev.Print("stddev", 0, min(5, stddev.GetNumRows() - 1), 0, min(10, stddev.GetNumCols() - 1));
-#endif
-
-            //compute normedDeviation <-- ||x-u_c||^2/(stddev^2)
-            normedDeviationVectors.AssignRepeatOf(feature, numComponent, 1);
-            normedDeviationVectors -= mean; //each column of the mean has multiple mean components
-            normedDeviationVectors.Reshape(featureDim, numSamples* numComponent);  //now each column is feature-mean_i
-
-            normedDeviation.AssignVectorNorm2Of(normedDeviationVectors, true);
-            normedDeviation ^= 2;
-            temp.AssignRepeatOf(stddev, 1, numSamples / stddev.GetNumCols());  //stddev.GetNumCols() is either 1 or =numSamples
-            temp.Reshape(1, temp.GetNumElements());  //one stddev value for each component for each sample
-            temp ^= 2;
-            normedDeviation.ElementDivideBy(temp);  //normedDeviation and temp have same dim (1, numSamples* numComponent)
-
-            //compute  normedDeviationVectors <-- (x-u_c)/(stddev^2)
-            normedDeviationVectors.RowElementDivideBy(temp);  //divide twice
-            normedDeviationVectors.Reshape(featureDim*numComponent, numSamples);  //reshape back
-
-            //compute per-component likelihood
-            posterior.AssignProductOf(-0.5f, normedDeviation); //posterior  <-- -||x-u_c||^2/(stddev^2)/2 and in (1, numSamples* numComponent) dim
-            temp.InplaceLog();
-            temp *= ((ElemType)numComponent / 2.0f); //temp <-- stddev^c and in (1, numSamples* numComponent) dim
-            posterior -= temp;  // posterior  <-- exp[-||x-u_c||^2/(stddev^2)/2]/(stddev^c)
-            posterior -= (ElemType)(numComponent / 2.0f*log(TWO_PI)); //likelihood for each component and sample is now computed and stored in posterior
-            posterior.InplaceExp(); //posterior  <-- exp(-||x-u_c||^2/(stddev^2)/2)
-
-            normedDeviation.Reshape(numComponent, numSamples);  //reshape back
-            posterior.Reshape(numComponent, numSamples);  //reshape back
-
-            //compute posterior <-- prior_i * likelihood_i
-            if (unnormedPrior.GetNumCols() == numSamples)  //each sample has different prior
-                posterior.ElementMultiplyWith(prior);
-            else  //all samples share the same prior
-                posterior.ColumnElementMultiplyWith(prior);
-
-            //compute GMM log-likelihood
-            Matrix<ElemType>::Multiply(ConstOnes(1, numComponent, posterior.GetDeviceId()), false, posterior, false, functionValues);  //functionValues <-- total likelihood
-            posterior.RowElementDivideBy(functionValues); //posterior <-- per-comp likelihood / total likelihood
-            functionValues.InplaceLog(); //log likelihood
-
-#if DUMPOUTPUT
-            temp.Print("temp", 0, min(5, temp.GetNumRows() - 1), 0, min(10, temp.GetNumCols() - 1));
-            normedDeviation.Print("normedDeviation", 0, min(5, normedDeviation.GetNumRows() - 1), 0, min(10, normedDeviation.GetNumCols() - 1));
-
-            posterior.Print("posterior", 0, min(5, posterior.GetNumRows() - 1), 0, min(10, posterior.GetNumCols() - 1));
-            functionValues.Print("functionValues", 0, min(5, functionValues.GetNumRows() - 1), 0, min(10, functionValues.GetNumCols() - 1));
-
-            functionValues.Print("GMMLogLikelihoodNode");
-#endif
-
-#if NANCHECK
-            functionValues.HasNan("GMMLogLikelihood");
-#endif
-        }
-
-        virtual void Validate()
-        {
-            PrintSelfBeforeValidation();
-
-            if (m_children.size() != 4)
-                throw std::logic_error("GMMLogLikelihoodNode requires four inputs.");
-
-            size_t rows[4], cols[4];
-            for (int i = 0; i < 4; i++)
-            {
-                rows[i] = Inputs(i)->FunctionValues().GetNumRows();
-                cols[i] = Inputs(i)->FunctionValues().GetNumCols();
-            }
-
-            if (cols[0] != cols[1] || cols[0] != cols[2])
-                throw std::logic_error("GMMLogLikelihoodNode: UnnormedPrior (first input), mean (second input), and logStddev (third input) should have same number of columns.");
-
-            if (cols[0] != 1 && cols[0] != cols[3])
-                throw std::logic_error("GMMLogLikelihoodNode: UnnormedPrior (first input) should either have same number of columns as the features (fourth input) or have only one column.");
-
-            if (rows[0] != rows[2])
-                throw std::logic_error("GMMLogLikelihoodNode: UnnormedPrior (first input) should have same dimension as logStddev (third input), i.e., all dimensions in each Gaussian component share the same stddev.");
-
-            if (rows[1] != rows[0]*rows[3])
-                throw std::logic_error("GMMLogLikelihoodNode: the number of rows in mean (second input) should equal rows(unnormedPrior(first input) * rows(feature(fourth input)).");
-
-            FunctionValues().Resize(1, cols[3]);
-            CopyImageSizeFromInputs();
-        }
-
-        virtual void CopyImageSizeFromInputs()
-        {
-            CopyImageSizeFromInput(3, false);
-
-            m_outputChannels = 1;
-            m_outputWidth = 1;
-            m_outputHeight = 1;
-        }
-
-        //leftNode should be the empirical
-        virtual void AttachInputs(const ComputationNodePtr unnormedPrior, const ComputationNodePtr mean, const ComputationNodePtr logStddev, const ComputationNodePtr feature)
-        {
-            m_children.resize(4);
-            m_children[0] = unnormedPrior;
-            m_children[1] = mean;
-            m_children[2] = logStddev;
-            m_children[3] = feature;
-        }
-
-        virtual void MoveMatricesToDevice(const DEVICEID_TYPE deviceId)
-        {
-            ComputationNode<ElemType>::MoveMatricesToDevice(deviceId);
-
-            if (deviceId != AUTOPLACEMATRIX)
-            {
-                if (m_prior.GetDeviceId() != deviceId)
-                {
-                    m_prior.TransferFromDeviceToDevice(m_prior.GetDeviceId(), deviceId, true);
-                }
-                if (m_normedDeviation.GetDeviceId() != deviceId)
-                {
-                    m_normedDeviation.TransferFromDeviceToDevice(m_normedDeviation.GetDeviceId(), deviceId, true);
-                }
-                if (m_normedDeviationVectors.GetDeviceId() != deviceId)
-                {
-                    m_normedDeviationVectors.TransferFromDeviceToDevice(m_normedDeviationVectors.GetDeviceId(), deviceId, true);
-                }
-                if (m_stddev.GetDeviceId() != deviceId)
-                {
-                    m_stddev.TransferFromDeviceToDevice(m_stddev.GetDeviceId(), deviceId, true);
-                }
-                if (m_posterior.GetDeviceId() != deviceId)
-                {
-                    m_posterior.TransferFromDeviceToDevice(m_posterior.GetDeviceId(), deviceId, true);
-                }
-            }
-        }
-
-        virtual void CopyTo(const ComputationNodePtr nodeP, const std::wstring& newName, const CopyNodeFlags flags) const
-        {
-            ComputationNode<ElemType>::CopyTo(nodeP, newName, flags);
-            GMMLogLikelihoodNode<ElemType>* node = (GMMLogLikelihoodNode<ElemType>*) nodeP;
-
-            if (flags & CopyNodeFlags::copyNodeValue)
-            {
-                node->m_prior = m_prior;
-                node->m_normedDeviation = m_normedDeviation;
-                node->m_normedDeviationVectors = m_normedDeviationVectors;
-                node->m_stddev = m_stddev;
-                node->m_posterior = m_posterior;
-            }
-        }
-
-    protected:
-        Matrix<ElemType> m_prior;
-        Matrix<ElemType> m_normedDeviation;
-        Matrix<ElemType> m_normedDeviationVectors;
-        Matrix<ElemType> m_stddev;
-        Matrix<ElemType> m_posterior;
-        Matrix<ElemType> m_temp;
-    };
-
-    template class GMMLogLikelihoodNode<float>;
-    template class GMMLogLikelihoodNode<double>;
-
-    template<class ElemType>
-<<<<<<< HEAD
-    class DropoutNode : public ComputationNode<ElemType>
-    {
-        UsingComputationNodeMembers;
-    public:
-
-        DropoutNode(const DEVICEID_TYPE deviceId = AUTOPLACEMATRIX, const std::wstring name = L"")
-            : ComputationNode<ElemType>(deviceId), m_maskOfDropout(deviceId)
-        {
-                m_nodeName = (name == L"" ? CreateUniqNodeName() : name);
-                m_deviceId = deviceId;
-                MoveMatricesToDevice(deviceId);
-                m_dropoutRate = 0;
-                m_randomSeed = (unsigned long)atomic_fetch_add(&s_timeStampCounter, (unsigned long long int)1);
-                InitRecurrentNode();
-            }
-
-        DropoutNode(File& fstream, const size_t modelVersion, const DEVICEID_TYPE deviceId = AUTOPLACEMATRIX, const std::wstring name = L"")
-            : ComputationNode<ElemType>(deviceId), m_maskOfDropout(deviceId)
-        {
-                m_nodeName = (name == L"" ? CreateUniqNodeName() : name);
-                m_dropoutRate = 0;  //dropout is consisered as a training parameter and thus not reinitialized if loadfromfile
-                m_randomSeed = (unsigned long)atomic_fetch_add(&s_timeStampCounter, (unsigned long long int)1);
-
-                LoadFromFile(fstream, modelVersion, deviceId);
-            }
-
-        virtual const std::wstring OperationName() const { return TypeName(); }
-
-        virtual void ComputeInputPartial(const size_t inputIndex)
-        {
-            if (inputIndex > 0)
-                throw std::invalid_argument("Dropout operation only takes one input.");
-            ComputeInputPartialS(m_dropoutRate, Inputs(0)->GradientValues(), m_maskOfDropout, GradientValues());
-        }
-
-        virtual void ComputeInputPartial(const size_t inputIndex, const size_t timeIdxInSeq)
-        {
-            if (inputIndex > 0)
-                throw std::invalid_argument("Dropout operation only takes one input.");
-
-            Matrix<ElemType> sliceInput0Grad = Inputs(0)->GradientValues().ColumnSlice(timeIdxInSeq * m_samplesInRecurrentStep, m_samplesInRecurrentStep);
-            Matrix<ElemType> sliceOutputGrad = GradientValues().ColumnSlice(timeIdxInSeq * m_samplesInRecurrentStep, m_samplesInRecurrentStep);
-
-            Matrix<ElemType> sliceMask = Matrix<ElemType>();
-            if (m_dropoutRate > 0)
-            {
-                sliceMask = m_maskOfDropout.ColumnSlice(timeIdxInSeq * m_samplesInRecurrentStep, m_samplesInRecurrentStep);
-            }
-
-            ComputeInputPartialS(m_dropoutRate, sliceInput0Grad, sliceMask, sliceOutputGrad);
-        }
-
-        static void WINAPI ComputeInputPartialS(const ElemType dropoutRate, Matrix<ElemType>& inputGradientValues, const Matrix<ElemType>& maskOfDropout, const Matrix<ElemType>& gradientValues)
-        {
-            if (dropoutRate > 0)
-            {
-                inputGradientValues.AddElementProductOf(gradientValues, maskOfDropout);
-            }
-            else
-            {
-                inputGradientValues += gradientValues;
-            }
-        }
-
-        virtual void EvaluateThisNode()
-        {
-            EvaluateThisNodeS(m_dropoutRate, m_randomSeed, FunctionValues(), m_maskOfDropout, Inputs(0)->FunctionValues());
-        }
-        virtual void EvaluateThisNode(const size_t timeIdxInSeq)
-        {
-            Matrix<ElemType> sliceInput0Value = Inputs(0)->FunctionValues().ColumnSlice(timeIdxInSeq * m_samplesInRecurrentStep, m_samplesInRecurrentStep);
-            Matrix<ElemType> sliceOutputValue = Matrix <ElemType>();
-
-            Matrix<ElemType> sliceMask = Matrix<ElemType>();
-            if (m_dropoutRate > 0)
-            {
-                FunctionValues().Resize(Inputs(0)->FunctionValues().GetNumRows(), Inputs(0)->FunctionValues().GetNumCols());
-                m_maskOfDropout.Resize(Inputs(0)->FunctionValues().GetNumRows(), Inputs(0)->FunctionValues().GetNumCols());
-                sliceMask = m_maskOfDropout.ColumnSlice(timeIdxInSeq * m_samplesInRecurrentStep, m_samplesInRecurrentStep);
-            }
-
-            sliceOutputValue = FunctionValues().ColumnSlice(timeIdxInSeq * m_samplesInRecurrentStep, m_samplesInRecurrentStep);
-
-            EvaluateThisNodeS(m_dropoutRate, m_randomSeed, sliceOutputValue, sliceMask, sliceInput0Value);
-        }
-
-        static void WINAPI EvaluateThisNodeS(const ElemType dropoutRate, unsigned long& randomSeed, Matrix<ElemType>& functionValues, Matrix<ElemType>& maskOfDropout, const Matrix<ElemType>& inputFunctionValues)
-        {
-            if (dropoutRate > 0)
-            {
-                maskOfDropout.Resize(inputFunctionValues.GetNumRows(), inputFunctionValues.GetNumCols());
-
-                maskOfDropout.SetUniformRandomMask(dropoutRate, ElemType(1.0) / (ElemType(1) - dropoutRate), randomSeed);
-                randomSeed += 1073807359;  //1073807359 is a very large prime number to avoid collision with other dropout nodes
-
-                functionValues.AssignElementProductOf(maskOfDropout, inputFunctionValues);
-#if NANCHECK
-                functionValues.HasNan("DropOut");
-#endif
-            }
-            else
-            {
-                //remove this line since we can get same effect by overwritting the FunctionValues functions without copying the values
-                //functionValues = inputFunctionValues;
-            }
-=======
-    class ReshapeNode : public ComputationNode<ElemType>
-    {
-        UsingComputationNodeMembers;
-
-    public:
-
-        ReshapeNode(const DEVICEID_TYPE deviceId, size_t numRows, const std::wstring name = L"")
-            : ComputationNode<ElemType>(deviceId)
-        {
-                m_nodeName = (name == L"" ? CreateUniqNodeName() : name);
-                m_deviceId = deviceId;
-                m_numRows = numRows;
-
-                MoveMatricesToDevice(deviceId);
-                InitRecurrentNode();
-            }
-
-        ReshapeNode(const DEVICEID_TYPE deviceId = AUTOPLACEMATRIX, const std::wstring name = L"")
-            : ComputationNode<ElemType>(deviceId), m_numRows(0)
-        {
-                m_nodeName = (name == L"" ? CreateUniqNodeName() : name);
-                m_deviceId = deviceId;
-                MoveMatricesToDevice(deviceId);
-                InitRecurrentNode();
-            }
-
-        ReshapeNode(const ReshapeNode<ElemType>* node, const std::wstring& newName, const CopyNodeFlags flags)
-            : ComputationNode<ElemType>(node->m_deviceId)
-        {
-                node->CopyTo(this, newName, flags);
-            }
-
-        ReshapeNode(File& fstream, const size_t modelVersion, const DEVICEID_TYPE deviceId = AUTOPLACEMATRIX, const std::wstring name = L"")
-            : ComputationNode<ElemType>(deviceId)
-        {
-                m_nodeName = (name == L"" ? CreateUniqNodeName() : name);
-                LoadFromFile(fstream, modelVersion, deviceId);
-            }
-
-        virtual ComputationNodePtr Duplicate(const std::wstring& newName, const CopyNodeFlags flags) const
-        {
-            const std::wstring& name = (newName == L"") ? NodeName() : newName;
-            ComputationNodePtr node = new ReshapeNode<ElemType>(this, name, flags);
-            return node;
-        }
-
-        virtual void CopyTo(const ComputationNodePtr nodeP, const std::wstring& newName, const CopyNodeFlags flags) const
-        {
-            ComputationNode<ElemType>::CopyTo(nodeP, newName, flags);
-            ReshapeNode<ElemType>* node = (ReshapeNode<ElemType>*) nodeP;
-
-            if (flags & CopyNodeFlags::copyNodeValue)
-            {
-                node->m_numRows = m_numRows;
-            }
-        }
-
-        virtual void SaveToFile(File& fstream) const
-        {
-            ComputationNode<ElemType>::SaveToFile(fstream);
-
-            fstream << m_numRows;
-        }
-
-        virtual void LoadFromFile(File& fstream, const size_t modelVersion, const DEVICEID_TYPE deviceId = AUTOPLACEMATRIX)
-        {
-            ComputationNode<ElemType>::LoadFromFile(fstream, modelVersion, deviceId);
-
-            fstream >> m_numRows;
-        }
-
-        virtual const std::wstring OperationName() const { return TypeName(); }
-        static const std::wstring TypeName() { return L"Reshape"; }
-
-        virtual void AttachInputs(const ComputationNodePtr singleInput)
-        {
-            m_children.resize(1);
-            m_children[0] = singleInput;
-        }
-
-        virtual void CopyImageSizeFromInputs()
-        {
-            CopyImageSizeFromInput(0, true);
-
-            //WARNING: this node will destroy the image size information from the child
-            m_outputWidth = 1;
-            m_outputChannels = 1;
-            m_outputHeight = m_numRows;
-
-            if (m_inputWidth * m_inputChannels != 1)
-                fprintf(stderr, "WARNING: Reshape operation cannot inherit image size information from its child. Image size info is lost.\n");
-        }
-
-        virtual void PrintSelfBeforeValidation(bool allowNulls = false) const
-        {
-            fprintf(stderr, "\nValidating --> %ls = %ls", NodeName().c_str(), OperationName().c_str());
-
-            if (!IsLeaf())
-            {
-                fprintf(stderr, "(");
-                for (size_t i = 0; i < ChildrenSize(); i++)
-                {
-                    ComputationNodePtr child = Inputs(i);
-                    if (i > 0)
-                        fprintf(stderr, ", ");
-
-                    if (child == nullptr)
-                    {
-                        if (allowNulls)
-                        {
-                            fprintf(stderr, "NULL");
-                            continue;
-                        }
-                        throw runtime_error("One of the children is missing.");
-                    }
-
-                    fprintf(stderr, "%ls[%lu, %lu]", child->NodeName().c_str(), child->FunctionValues().GetNumRows(), child->FunctionValues().GetNumCols());
-                }
-
-                fprintf(stderr, ", NumOfRows=%lu)", m_numRows);
-            }
-        }
-
-        virtual void Validate()
-        {
-            PrintSelfBeforeValidation();
-
-            if (m_children.size() != 1)
-                throw std::logic_error("Reshape operation: Should have one input.");
-
-            if (Inputs(0)->FunctionValues().GetNumElements() == 0)
-                throw std::logic_error("Reshape operation: The input node has 0 element.");
-
-            size_t cols = Inputs(0)->FunctionValues().GetNumElements() / m_numRows;
-
-            // We can not do a proper pre-validation check for the reshaping node. There are cases when 
-            // reshaping only makes sense if we consider the whole minibatch but not based on a single
-            // sample. This is a hack to prevent the validation step from throwing an unnecessary error
-            // for cases where at runtime the operation would be valid
-            if (cols == 0)
-                cols = 1;
-            FunctionValues().Resize(m_numRows, cols);
-            CopyImageSizeFromInputs();
-        }
-
-        virtual void EvaluateThisNode()
-        {
-            EvaluateThisNodeS(FunctionValues(), Inputs(0)->FunctionValues(), m_numRows);
-        }
-
-        virtual void EvaluateThisNode(const size_t timeIdxInSeq)
-        {
-            size_t rows = Inputs(0)->FunctionValues().GetNumRows();
-            if ((rows * m_samplesInRecurrentStep) % m_numRows > 0)
-            {
-                throw std::logic_error("Reshape operation: Number of elements in the recurrent input step is not a multiple of the specified number of rows.");
-            }
-
-            size_t outputSamplesInRecurrentStep = m_samplesInRecurrentStep * rows / m_numRows;
-            Matrix<ElemType> sliceInputValue = Inputs(0)->FunctionValues().ColumnSlice(timeIdxInSeq * m_samplesInRecurrentStep, m_samplesInRecurrentStep);
-            Matrix<ElemType> sliceOutputValue = m_functionValues.ColumnSlice(timeIdxInSeq * outputSamplesInRecurrentStep, outputSamplesInRecurrentStep);
-
-            EvaluateThisNodeS(sliceOutputValue, sliceInputValue, m_numRows);
-        }
-
-        static void WINAPI EvaluateThisNodeS(Matrix<ElemType>& functionValues, const Matrix<ElemType>& inputFunctionValues, const size_t numRows)
-        {
-            functionValues.Resize(inputFunctionValues.GetNumRows(), inputFunctionValues.GetNumCols());
-            functionValues.AssignRowSliceValuesOf(inputFunctionValues, 0, inputFunctionValues.GetNumRows());
-
-            if (functionValues.GetNumRows() != numRows)
-            {
-                if (functionValues.GetNumElements() % numRows > 0)
-                    throw std::logic_error("Reshape operation: Number of elements in the input is not a multiple of the specified number of rows.");
-
-                functionValues.Reshape(numRows, functionValues.GetNumElements() / numRows);
-            }
-#if NANCHECK
-            functionValues.HasNan("Reshape");
-#endif
-        }
-
-        virtual void ComputeInputPartial(const size_t inputIndex)
-        {
-            if (inputIndex > 0)
-                throw std::invalid_argument("Reshape operation only takes one input.");
-
-            ComputeInputPartialS(Inputs(0)->GradientValues(), GradientValues(), m_numRows);
-        }
-
-        virtual void ComputeInputPartial(const size_t inputIndex, const size_t timeIdxInSeq)
-        {
-            if (inputIndex > 0)
-                throw std::invalid_argument("Reshape operation only takes one input.");
-
-            size_t rows = Inputs(0)->GradientValues().GetNumRows();
-            if ((rows * m_samplesInRecurrentStep) % m_numRows > 0)
-            {
-                throw std::logic_error("Reshape operation: Number of elements in the recurrent input step is not a multiple of the specified number of rows.");
-            }
-
-            size_t outputSamplesInRecurrentStep = m_samplesInRecurrentStep * rows / m_numRows;
-
-            Matrix<ElemType> sliceInputGrad = Inputs(0)->GradientValues().ColumnSlice(timeIdxInSeq * m_samplesInRecurrentStep, m_samplesInRecurrentStep);
-            Matrix<ElemType> sliceOutputGrad = GradientValues().ColumnSlice(timeIdxInSeq * outputSamplesInRecurrentStep, outputSamplesInRecurrentStep);
-
-            ComputeInputPartialS(sliceInputGrad, sliceOutputGrad, m_numRows);
-        }
-
-        static void WINAPI ComputeInputPartialS(Matrix<ElemType>& inputGradientValues, const Matrix<ElemType>& gradientValues, const size_t /*numRows*/)
-        {
-            size_t numRows = inputGradientValues.GetNumRows();
-            inputGradientValues.Reshape(gradientValues.GetNumRows(), gradientValues.GetNumCols());
-            inputGradientValues += gradientValues;
-            inputGradientValues.Reshape(numRows, inputGradientValues.GetNumElements() / numRows);
->>>>>>> 234c3314
-        }
-
-        virtual const Matrix<ElemType>& FunctionValues() const
-        {
-<<<<<<< HEAD
-            if (m_dropoutRate > 0)
-=======
-            if (Inputs(0)->FunctionValues().GetNumRows() != m_numRows)
->>>>>>> 234c3314
-                return m_functionValues;
-            else
-                return Inputs(0)->FunctionValues();
-        }
-
-<<<<<<< HEAD
-        virtual Matrix<ElemType>& FunctionValues()
-        {
-            if (m_dropoutRate > 0)
-                return m_functionValues;
-            else
-                return Inputs(0)->FunctionValues();
-=======
-        virtual void MoveMatricesToDevice(const DEVICEID_TYPE deviceId)
-        {
-            ComputationNode<ElemType>::MoveMatricesToDevice(deviceId);
-        }
-
-    private:
-        size_t m_numRows;
-    };
-
-    template class ReshapeNode<float>;
-    template class ReshapeNode<double>;
-
-    template<class ElemType>
-    class RowRepeatNode : public ComputationNode<ElemType>
-    {
-        UsingComputationNodeMembers;
-
-    public:
-
-        RowRepeatNode(const DEVICEID_TYPE deviceId, size_t numRepeats, const std::wstring name = L"")
-            : ComputationNode<ElemType>(deviceId)
-        {
-                m_nodeName = (name == L"" ? CreateUniqNodeName() : name);
-                m_deviceId = deviceId;
-                m_numRepeat = numRepeats;
-
-                MoveMatricesToDevice(deviceId);
-                InitRecurrentNode();
-            }
-
-        RowRepeatNode(const DEVICEID_TYPE deviceId = AUTOPLACEMATRIX, const std::wstring name = L"")
-            : ComputationNode<ElemType>(deviceId), m_numRepeat(1)
-        {
-                m_nodeName = (name == L"" ? CreateUniqNodeName() : name);
-                m_deviceId = deviceId;
-                MoveMatricesToDevice(deviceId);
-                InitRecurrentNode();
-            }
-
-        RowRepeatNode(const RowRepeatNode<ElemType>* node, const std::wstring& newName, const CopyNodeFlags flags)
-            : ComputationNode<ElemType>(node->m_deviceId)
-        {
-                node->CopyTo(this, newName, flags);
-            }
-
-        RowRepeatNode(File& fstream, const size_t modelVersion, const DEVICEID_TYPE deviceId = AUTOPLACEMATRIX, const std::wstring name = L"")
-            : ComputationNode<ElemType>(deviceId)
-        {
-                m_nodeName = (name == L"" ? CreateUniqNodeName() : name);
-                LoadFromFile(fstream, modelVersion, deviceId);
-            }
-
-        virtual ComputationNodePtr Duplicate(const std::wstring& newName, const CopyNodeFlags flags) const
-        {
-            const std::wstring& name = (newName == L"") ? NodeName() : newName;
-            ComputationNodePtr node = new RowRepeatNode<ElemType>(this, name, flags);
-            return node;
-        }
-
-        virtual void CopyTo(const ComputationNodePtr nodeP, const std::wstring& newName, const CopyNodeFlags flags) const
-        {
-            ComputationNode<ElemType>::CopyTo(nodeP, newName, flags);
-            RowRepeatNode<ElemType>* node = (RowRepeatNode<ElemType>*) nodeP;
-
-            if (flags & CopyNodeFlags::copyNodeValue)
-            {
-                node->m_numRepeat = m_numRepeat;
-            }
-        }
-
-        virtual void SaveToFile(File& fstream) const
-        {
-            ComputationNode<ElemType>::SaveToFile(fstream);
-
-            fstream << m_numRepeat;
-        }
-
-        virtual void LoadFromFile(File& fstream, const size_t modelVersion, const DEVICEID_TYPE deviceId = AUTOPLACEMATRIX)
-        {
-            ComputationNode<ElemType>::LoadFromFile(fstream, modelVersion, deviceId);
-
-            fstream >> m_numRepeat;
-        }
-
-        virtual const std::wstring OperationName() const { return TypeName(); }
-        static const std::wstring TypeName() { return L"RowRepeat"; }
-
-        virtual void AttachInputs(const ComputationNodePtr singleInput)
-        {
-            m_children.resize(1);
-            m_children[0] = singleInput;
-        }
-
-        virtual void CopyImageSizeFromInputs()
-        {
-            CopyImageSizeFromInput(0, true);
-            m_outputHeight = m_inputHeight * m_numRepeat;
-
-            //WARNING: this node will destroy the image size information from the child
-            if (m_inputWidth * m_inputChannels != 1)
-                fprintf(stderr, "WARNING: RowRepeat operation cannot inherit image size information from its child. Image size info is lost.\n");
-        }
-
-        virtual void PrintSelfBeforeValidation(bool allowNulls = false) const
-        {
-            fprintf(stderr, "\nValidating --> %ls = %ls", NodeName().c_str(), OperationName().c_str());
-
-            if (!IsLeaf())
-            {
-                fprintf(stderr, "(");
-                for (size_t i = 0; i<ChildrenSize(); i++)
-                {
-                    ComputationNodePtr child = Inputs(i);
-                    if (i > 0)
-                        fprintf(stderr, ", ");
-
-                    if (child == nullptr)
-                    {
-                        if (allowNulls)
-                        {
-                            fprintf(stderr, "NULL");
-                            continue;
-                        }
-                        throw runtime_error("One of the children is missing.");
-                    }
-
-                    fprintf(stderr, "%ls[%lu, %lu]", child->NodeName().c_str(), child->FunctionValues().GetNumRows(), child->FunctionValues().GetNumCols());
-                }
-
-                fprintf(stderr, ", numRepeats=%lu)", m_numRepeat);
-            }
->>>>>>> 234c3314
-        }
-
-        virtual void Validate()
-        {
-            PrintSelfBeforeValidation();
-
-            if (m_children.size() != 1)
-<<<<<<< HEAD
-                throw std::logic_error("Dropout operation should have one input.");
-
-            if (Inputs(0)->FunctionValues().GetNumElements() == 0)
-                throw std::logic_error("Dropout operation: the input node has 0 element.");
-
-            FunctionValues().Resize(Inputs(0)->FunctionValues().GetNumRows(), Inputs(0)->FunctionValues().GetNumCols());
-            m_maskOfDropout.Resize(Inputs(0)->FunctionValues().GetNumRows(), Inputs(0)->FunctionValues().GetNumCols());
-            CopyImageSizeFromInputs();
-        }
-
-        virtual void AttachInputs(const ComputationNodePtr inputNode)
-        {
-            m_children.resize(1);
-            m_children[0] = inputNode;
-        }
-
-        void SetDropoutRate(const ElemType val)
-        {
-            if (val < 0 || val >= 1)
-                throw std::logic_error("DropoutRate must be >= 0 and < 1.");
-            m_dropoutRate = val;
-        }
-
-        void SetRandomSeed(const unsigned long val)
-        {
-            m_randomSeed = (unsigned long)val;
-        }
-
-        virtual void MoveMatricesToDevice(const DEVICEID_TYPE deviceId)
-        {
-            ComputationNode<ElemType>::MoveMatricesToDevice(deviceId);
-
-            if (deviceId != AUTOPLACEMATRIX)
-            {
-                if (m_maskOfDropout.GetDeviceId() != deviceId)
-                    m_maskOfDropout.TransferFromDeviceToDevice(m_maskOfDropout.GetDeviceId(), deviceId, true);
-            }
-        }
-
-        static const std::wstring TypeName() { return L"Dropout"; }
-
-        virtual void CopyTo(const ComputationNodePtr nodeP, const std::wstring& newName, const CopyNodeFlags flags) const
-        {
-            ComputationNode<ElemType>::CopyTo(nodeP, newName, flags);
-            DropoutNode<ElemType>* node = (DropoutNode<ElemType>*) nodeP;
-
-            if (flags & CopyNodeFlags::copyNodeValue)
-            {
-                node->m_dropoutRate = m_dropoutRate;
-                node->m_randomSeed = m_randomSeed;
-                node->m_maskOfDropout = m_maskOfDropout;
-            }
-        }
-
-        // copy constructor
-        DropoutNode(const DropoutNode<ElemType>* node, const std::wstring& newName, const CopyNodeFlags flags)
-            : ComputationNode<ElemType>(node->m_deviceId), m_maskOfDropout(node->m_deviceId)
-        {
-                node->CopyTo(this, newName, flags);
-            }
-
-        virtual ComputationNodePtr Duplicate(const std::wstring& newName, const CopyNodeFlags flags) const
-        {
-            const std::wstring& name = (newName == L"") ? NodeName() : newName;
-
-            ComputationNodePtr node = new DropoutNode<ElemType>(this, name, flags);
-            return node;
-        }
-
-    private:
-        ElemType m_dropoutRate;
-        unsigned long m_randomSeed;
-
-        Matrix<ElemType> m_maskOfDropout;
-    };
-
-    template class DropoutNode<float>;
-    template class DropoutNode<double>;
-=======
-                throw std::logic_error("RowRepeat operation should have one input.");
-
-            if (Inputs(0)->FunctionValues().GetNumElements() == 0)
-                throw std::logic_error("RowRepeat  operation: the input node has 0 element.");
-
-            FunctionValues().Resize(Inputs(0)->FunctionValues().GetNumRows() * m_numRepeat, Inputs(0)->FunctionValues().GetNumCols());
-            CopyImageSizeFromInputs();
-        }
-
-        virtual void EvaluateThisNode()
-        {
-            EvaluateThisNodeS(m_functionValues, Inputs(0)->FunctionValues(), m_numRepeat);
-        }
-
-        virtual void EvaluateThisNode(const size_t timeIdxInSeq)
-        {
-            Matrix<ElemType> sliceInputValue = Inputs(0)->FunctionValues().ColumnSlice(timeIdxInSeq * m_samplesInRecurrentStep, m_samplesInRecurrentStep);
-            Matrix<ElemType> sliceOutputValue = m_functionValues.ColumnSlice(timeIdxInSeq * m_samplesInRecurrentStep, m_samplesInRecurrentStep);
-
-            EvaluateThisNodeS(sliceOutputValue, sliceInputValue, m_numRepeat);
-        }
-
-        static void WINAPI EvaluateThisNodeS(Matrix<ElemType>& functionValues, const Matrix<ElemType>& inputFunctionValues, const size_t numRepeats)
-        {
-            functionValues.AssignRepeatOf(inputFunctionValues, numRepeats, 1);
-#if NANCHECK
-            functionValues.HasNan("RowRepeat");
-#endif
-        }
-
-        virtual void ComputeInputPartial(const size_t inputIndex)
-        {
-            if (inputIndex != 0)
-                throw std::invalid_argument("RowRepeat only has one input.");
-
-            ComputeInputPartialS(Inputs(0)->GradientValues(), GradientValues(), m_numRepeat);
-        }
-
-        virtual void ComputeInputPartial(const size_t inputIndex, const size_t timeIdxInSeq)
-        {
-            if (inputIndex != 0)
-                throw std::invalid_argument("RowRepeat only has one input.");
-
-            Matrix<ElemType> sliceInputGrad = Inputs(0)->GradientValues().ColumnSlice(timeIdxInSeq * m_samplesInRecurrentStep, m_samplesInRecurrentStep);
-            Matrix<ElemType> sliceOutputGrad = GradientValues().ColumnSlice(timeIdxInSeq * m_samplesInRecurrentStep, m_samplesInRecurrentStep);
-
-            ComputeInputPartialS(sliceInputGrad, sliceOutputGrad, m_numRepeat);
-        }
-
-        static void WINAPI ComputeInputPartialS(Matrix<ElemType>& inputGradientValues, const Matrix<ElemType>& gradientValues, const size_t numRepeats)
-        {
-            inputGradientValues.AddToRowRepeatValuesOf(gradientValues, numRepeats);
-        }
-
-        virtual const Matrix<ElemType>& FunctionValues() const
-        {
-            if (m_numRepeat == 1)
-                return m_functionValues;
-            else
-                return Inputs(0)->FunctionValues();
-        }
-
-        virtual void MoveMatricesToDevice(const DEVICEID_TYPE deviceId)
-        {
-            ComputationNode<ElemType>::MoveMatricesToDevice(deviceId);
-        }
-
-    private:
-        size_t m_numRepeat;
-    };
-
-    template class RowRepeatNode<float>;
-    template class RowRepeatNode<double>;
->>>>>>> 234c3314
-
-}}}
+//
+// <copyright file="NonlinearityNodes.h" company="Microsoft">
+//     Copyright (c) Microsoft Corporation.  All rights reserved.
+// </copyright>
+//
+#pragma once
+
+#include <unordered_set>
+#include <map>
+#include <string>
+#include <vector>
+#include <stdexcept>
+#include <list>
+#include <memory>
+#include <algorithm>
+#include <assert.h>
+#include <atomic>
+#include <sstream>
+#include <iostream>
+
+#include "Basics.h"
+#include "Matrix.h"
+#include "ComputationNode.h"
+
+namespace Microsoft { namespace MSR { namespace CNTK {
+
+    template<class ElemType>
+    class RectifiedLinearNode : public ComputationNode<ElemType>
+    {
+        UsingComputationNodeMembers;
+    public:
+        RectifiedLinearNode(const DEVICEID_TYPE deviceId=AUTOPLACEMATRIX, const std::wstring name = L"")  
+            : ComputationNode<ElemType>(deviceId), m_gradientOfRectifiedLinear(deviceId)
+        {
+            m_nodeName = (name == L""? CreateUniqNodeName() : name);
+            m_deviceId = deviceId;
+            MoveMatricesToDevice(deviceId);
+            InitRecurrentNode();
+        }
+
+        RectifiedLinearNode(File& fstream, const size_t modelVersion, const DEVICEID_TYPE deviceId=AUTOPLACEMATRIX, const std::wstring name = L"")
+            : ComputationNode<ElemType>(deviceId), m_gradientOfRectifiedLinear(deviceId)
+        {
+            m_nodeName = (name == L""? CreateUniqNodeName() : name);
+            LoadFromFile(fstream, modelVersion, deviceId);
+        }
+
+        virtual const std::wstring OperationName() const {return TypeName();}
+
+        virtual void ComputeInputPartial(const size_t inputIndex)
+        {
+            if (inputIndex != 0)
+                throw std::invalid_argument("RectifiedLinear only has one input.");
+            ComputeInputPartialS(m_gradientOfRectifiedLinear, Inputs(0)->FunctionValues(), Inputs(0)->GradientValues(), GradientValues());
+        }
+
+        virtual void ComputeInputPartial(const size_t inputIndex, const size_t timeIdxInSeq)
+        {
+            if (inputIndex != 0)
+                throw std::invalid_argument("RectifiedLinear only has one input.");
+
+            Matrix<ElemType> sliceInputGrad = Inputs(0)->GradientValues().ColumnSlice(timeIdxInSeq * m_samplesInRecurrentStep, m_samplesInRecurrentStep);
+            Matrix<ElemType> sliceOutputGrad = GradientValues().ColumnSlice(timeIdxInSeq * m_samplesInRecurrentStep, m_samplesInRecurrentStep);
+
+            Matrix<ElemType> sliceInputValue = Inputs(0)->FunctionValues().ColumnSlice(timeIdxInSeq * m_samplesInRecurrentStep, m_samplesInRecurrentStep);
+
+            ComputeInputPartialS(m_gradientOfRectifiedLinear, sliceInputValue, sliceInputGrad, sliceOutputGrad);
+        }
+
+        static void WINAPI ComputeInputPartialS(Matrix<ElemType>& gradientOfRectifiedLinear, const Matrix<ElemType>& inputFunctionValues, Matrix<ElemType>& inputGradientValues, const Matrix<ElemType>& gradientValues)
+        {
+            gradientOfRectifiedLinear.AssignLinearRectifierDerivativeOf(inputFunctionValues);
+#if DUMPOUTPUT
+            inputGradientValues.Print("RecitifiedLinearNode-Partial-in");
+#endif
+            inputGradientValues.AddElementProductOf(gradientValues, gradientOfRectifiedLinear); 
+#if DUMPOUTPUT
+            inputGradientValues.Print("RecitifiedLinearNode-Partial-out");
+#endif
+        }
+
+        virtual void EvaluateThisNode()  
+        {
+            EvaluateThisNodeS(m_functionValues, Inputs(0)->FunctionValues());
+        }
+
+        virtual void EvaluateThisNode(const size_t timeIdxInSeq)
+        {
+            Matrix<ElemType> sliceInputValue = Inputs(0)->FunctionValues().ColumnSlice(timeIdxInSeq * m_samplesInRecurrentStep, m_samplesInRecurrentStep);
+            Matrix<ElemType> sliceOutputValue = m_functionValues.ColumnSlice(timeIdxInSeq * m_samplesInRecurrentStep, m_samplesInRecurrentStep);
+
+            EvaluateThisNodeS(sliceOutputValue, sliceInputValue);
+        }
+
+        static void WINAPI EvaluateThisNodeS(Matrix<ElemType>& functionValues, const Matrix<ElemType>& inputFunctionValues)  
+        {
+            functionValues.AssignTruncateBottomOf(inputFunctionValues, 0);
+#if NANCHECK
+            functionValues.HasNan("RectifiedLinear");
+#endif
+#if DUMPOUTPUT
+            functionValues.Print("RectifiedLinearNode");
+#endif
+        }
+
+        virtual void Validate()
+        {
+            PrintSelfBeforeValidation();
+
+            if (m_children.size() != 1) 
+                throw std::logic_error("RectifiedLinear operation should have one input.");
+
+            if (Inputs(0)->FunctionValues().GetNumElements() == 0)
+                throw std::logic_error("RectifiedLinear operation: the input node has 0 element.");
+
+            FunctionValues().Resize(Inputs(0)->FunctionValues().GetNumRows(), Inputs(0)->FunctionValues().GetNumCols());
+            m_gradientOfRectifiedLinear.Resize(Inputs(0)->FunctionValues().GetNumRows(), Inputs(0)->FunctionValues().GetNumCols());
+            CopyImageSizeFromInputs(); 
+        }
+
+        virtual void AttachInputs(const ComputationNodePtr singleInput) 
+        {
+            m_children.resize(1);
+            m_children[0] = singleInput;
+        }
+
+        virtual void MoveMatricesToDevice(const DEVICEID_TYPE deviceId)
+        {
+            ComputationNode<ElemType>::MoveMatricesToDevice(deviceId);
+
+            if (deviceId != AUTOPLACEMATRIX)
+            {
+                if (m_gradientOfRectifiedLinear.GetDeviceId() != deviceId)
+                    m_gradientOfRectifiedLinear.TransferFromDeviceToDevice(m_gradientOfRectifiedLinear.GetDeviceId(), deviceId);
+            }
+        }
+
+        static const std::wstring TypeName() {return L"RectifiedLinear";} 
+
+        virtual void CopyTo(const ComputationNodePtr nodeP, const std::wstring& newName, const CopyNodeFlags flags) const
+        {
+            ComputationNode<ElemType>::CopyTo(nodeP, newName, flags);
+            RectifiedLinearNode<ElemType>* node = (RectifiedLinearNode<ElemType>*) nodeP;
+
+            if (flags & CopyNodeFlags::copyNodeValue)
+            {
+                node->m_gradientOfRectifiedLinear = m_gradientOfRectifiedLinear;
+            }
+        }
+
+        // copy constructor
+        RectifiedLinearNode(const RectifiedLinearNode<ElemType>* node, const std::wstring& newName, const CopyNodeFlags flags)
+            : ComputationNode<ElemType>(node->m_deviceId), m_gradientOfRectifiedLinear(node->m_deviceId)
+        {
+            node->CopyTo(this, newName, flags);
+        }
+
+        virtual ComputationNodePtr Duplicate(const std::wstring& newName, const CopyNodeFlags flags) const
+        {
+            const std::wstring& name = (newName == L"")?NodeName():newName;
+                
+            ComputationNodePtr node = new RectifiedLinearNode<ElemType>(this, name, flags);
+            return node;
+        }
+
+    private:
+        Matrix<ElemType> m_gradientOfRectifiedLinear;
+    };
+
+    template class RectifiedLinearNode<float>; 
+    template class RectifiedLinearNode<double>;
+
+    template<class ElemType>
+    class SigmoidNode : public ComputationNode<ElemType>
+    {
+        UsingComputationNodeMembers;
+    public:
+        SigmoidNode(const DEVICEID_TYPE deviceId=AUTOPLACEMATRIX, const std::wstring name = L"")  
+            : ComputationNode<ElemType>(deviceId), m_gradientOfSigmoid(deviceId)
+        {
+            m_nodeName = (name == L""? CreateUniqNodeName() : name);
+            m_deviceId = deviceId;
+            MoveMatricesToDevice(deviceId);
+            InitRecurrentNode();
+        }
+
+        SigmoidNode(File& fstream, const size_t modelVersion, const DEVICEID_TYPE deviceId=AUTOPLACEMATRIX, const std::wstring name = L"")
+            : ComputationNode<ElemType>(deviceId), m_gradientOfSigmoid(deviceId)
+        {
+            m_nodeName = (name == L""? CreateUniqNodeName() : name);
+            LoadFromFile(fstream, modelVersion, deviceId);
+        }
+
+        virtual const std::wstring OperationName() const {return TypeName();}
+        static const std::wstring TypeName() {return L"Sigmoid";} 
+
+        virtual void ComputeInputPartial(const size_t inputIndex)
+        {
+            if (inputIndex != 0)
+                throw std::invalid_argument("Sigmoid only has one input.");
+            ComputeInputPartialS(m_gradientOfSigmoid, Inputs(0)->GradientValues(), GradientValues(), FunctionValues());  
+        }
+
+        virtual void ComputeInputPartial(const size_t inputIndex, const size_t timeIdxInSeq)
+        {
+            if (inputIndex != 0)
+                throw std::invalid_argument("Sigmoid only has one input.");
+
+            Matrix<ElemType> sliceInputGrad = Inputs(0)->GradientValues().ColumnSlice(timeIdxInSeq * m_samplesInRecurrentStep, m_samplesInRecurrentStep);
+            Matrix<ElemType> sliceOutputGrad = GradientValues().ColumnSlice(timeIdxInSeq * m_samplesInRecurrentStep, m_samplesInRecurrentStep);
+
+            Matrix<ElemType> sliceOutputValue = m_functionValues.ColumnSlice(timeIdxInSeq * m_samplesInRecurrentStep, m_samplesInRecurrentStep);
+
+            ComputeInputPartialS(m_gradientOfSigmoid, sliceInputGrad, sliceOutputGrad, sliceOutputValue);  
+        }
+
+        static void WINAPI ComputeInputPartialS(Matrix<ElemType>& gradientOfSigmoid, Matrix<ElemType>& inputGradientValues, const Matrix<ElemType>& gradientValues, const Matrix<ElemType>& functionValues)  
+        {
+            gradientOfSigmoid.AssignSigmoidDerivativeOf(functionValues);
+
+            inputGradientValues.AddElementProductOf(gradientValues, gradientOfSigmoid);
+        }
+
+        virtual void EvaluateThisNode()  
+        {
+            EvaluateThisNodeS(m_functionValues, Inputs(0)->FunctionValues());
+        }
+
+        virtual void EvaluateThisNode(const size_t timeIdxInSeq)  
+        {
+            Matrix<ElemType> sliceInputValue = Inputs(0)->FunctionValues().ColumnSlice(timeIdxInSeq * m_samplesInRecurrentStep, m_samplesInRecurrentStep);
+            Matrix<ElemType> sliceOutputValue = m_functionValues.ColumnSlice(timeIdxInSeq * m_samplesInRecurrentStep, m_samplesInRecurrentStep);
+
+            EvaluateThisNodeS(sliceOutputValue, sliceInputValue);
+        }
+
+        static void WINAPI EvaluateThisNodeS(Matrix<ElemType>& functionValues, const Matrix<ElemType>& inputFunctionValues)  
+        {
+            functionValues.AssignSigmoidOf(inputFunctionValues);
+#if NANCHECK
+            functionValues.HasNan("Sigmoid");
+#endif
+        }
+
+        virtual void Validate()
+        {
+            PrintSelfBeforeValidation();
+
+            if (m_children.size() != 1) 
+                throw std::logic_error("Sigmoid operation should have one input.");
+
+            if (Inputs(0)->FunctionValues().GetNumElements() == 0)
+                throw std::logic_error("Sigmoid operation: the input node has 0 element.");
+
+            FunctionValues().Resize(Inputs(0)->FunctionValues().GetNumRows(), Inputs(0)->FunctionValues().GetNumCols());
+            m_gradientOfSigmoid.Resize(FunctionValues().GetNumRows(), FunctionValues().GetNumCols());
+            CopyImageSizeFromInputs(); 
+        }
+
+        virtual void AttachInputs(const ComputationNodePtr singleInput) 
+        {
+            m_children.resize(1);
+            m_children[0] = singleInput;
+        }
+
+        virtual void MoveMatricesToDevice(const DEVICEID_TYPE deviceId)
+        {
+            ComputationNode<ElemType>::MoveMatricesToDevice(deviceId);
+
+            if (deviceId != AUTOPLACEMATRIX)
+            {
+                if (m_gradientOfSigmoid.GetDeviceId() != deviceId)
+                    m_gradientOfSigmoid.TransferFromDeviceToDevice(m_gradientOfSigmoid.GetDeviceId(), deviceId);
+            }
+        }
+
+        virtual void CopyTo(const ComputationNodePtr nodeP, const std::wstring& newName, const CopyNodeFlags flags) const
+        {
+            ComputationNode<ElemType>::CopyTo(nodeP, newName, flags);
+            SigmoidNode<ElemType>* node = (SigmoidNode<ElemType>*) nodeP;
+
+            if (flags & CopyNodeFlags::copyNodeValue)
+            {
+                node->m_gradientOfSigmoid = m_gradientOfSigmoid;
+            }
+        }
+
+        // copy constructor
+        SigmoidNode(const SigmoidNode<ElemType>* node, const std::wstring& newName, const CopyNodeFlags flags)
+            : ComputationNode<ElemType>(node->m_deviceId), m_gradientOfSigmoid(node->m_deviceId)
+        {
+            node->CopyTo(this, newName, flags);
+        }
+
+        virtual ComputationNodePtr Duplicate(const std::wstring& newName, const CopyNodeFlags flags) const
+        {
+            const std::wstring& name = (newName == L"")?NodeName():newName;
+                
+            ComputationNodePtr node = new SigmoidNode<ElemType>(this, name, flags);
+            return node;
+        }
+
+    private:
+        Matrix<ElemType> m_gradientOfSigmoid;
+    };
+
+    template class SigmoidNode<float>; 
+    template class SigmoidNode<double>;
+
+
+    template<class ElemType>
+    class TanhNode : public ComputationNode<ElemType>
+    {
+        UsingComputationNodeMembers;
+    public:
+        TanhNode(const DEVICEID_TYPE deviceId=AUTOPLACEMATRIX, const std::wstring name = L"")  
+            : ComputationNode<ElemType>(deviceId), m_gradientOfTanh(deviceId)  
+        {
+            m_nodeName = (name == L""? CreateUniqNodeName() : name);
+            m_deviceId = deviceId;
+            MoveMatricesToDevice(deviceId);
+            InitRecurrentNode();
+        }
+
+        TanhNode(File& fstream, const size_t modelVersion, const DEVICEID_TYPE deviceId=AUTOPLACEMATRIX, const std::wstring name = L"")
+            : ComputationNode<ElemType>(deviceId), m_gradientOfTanh(deviceId)
+        {
+            m_nodeName = (name == L""? CreateUniqNodeName() : name);
+            LoadFromFile(fstream, modelVersion, deviceId);
+        }
+
+        virtual const std::wstring OperationName() const {return TypeName();}
+        static const std::wstring TypeName() {return L"Tanh";} 
+
+        virtual void ComputeInputPartial(const size_t inputIndex)
+        {
+            if (inputIndex != 0)
+                throw std::invalid_argument("Tanh only has one input.");
+            ComputeInputPartialS(m_gradientOfTanh, Inputs(0)->GradientValues(), GradientValues(), FunctionValues());
+        }
+
+        virtual void ComputeInputPartial(const size_t inputIndex, const size_t timeIdxInSeq)
+        {
+            if (inputIndex != 0)
+                throw std::invalid_argument("Tanh only has one input.");
+
+            Matrix<ElemType> sliceInputGrad = Inputs(0)->GradientValues().ColumnSlice(timeIdxInSeq * m_samplesInRecurrentStep, m_samplesInRecurrentStep);
+            Matrix<ElemType> sliceOutputGrad = GradientValues().ColumnSlice(timeIdxInSeq * m_samplesInRecurrentStep, m_samplesInRecurrentStep);
+
+            Matrix<ElemType> sliceOutputValue = m_functionValues.ColumnSlice(timeIdxInSeq * m_samplesInRecurrentStep, m_samplesInRecurrentStep);
+
+            ComputeInputPartialS(m_gradientOfTanh, sliceInputGrad, sliceOutputGrad, sliceOutputValue);
+        }
+
+        static void WINAPI ComputeInputPartialS(Matrix<ElemType>& gradientOfTanh, Matrix<ElemType>& inputGradientValues, const Matrix<ElemType>& gradientValues, const Matrix<ElemType>& functionValues)  
+        {
+            gradientOfTanh.AssignElementProductOf(functionValues, functionValues); // v .* v
+            gradientOfTanh.AssignDifferenceOf(1, gradientOfTanh); // 1-v^2
+
+            inputGradientValues.AddElementProductOf(gradientValues, gradientOfTanh); // += d .* ((1-v) .* v))
+        }
+
+
+        virtual void EvaluateThisNode()  
+        {
+            EvaluateThisNodeS(m_functionValues, Inputs(0)->FunctionValues());
+        }
+
+        virtual void EvaluateThisNode(const size_t timeIdxInSeq)  
+        {
+            Matrix<ElemType> sliceInputValue = Inputs(0)->FunctionValues().ColumnSlice(timeIdxInSeq * m_samplesInRecurrentStep, m_samplesInRecurrentStep);
+            Matrix<ElemType> sliceOutputValue = m_functionValues.ColumnSlice(timeIdxInSeq * m_samplesInRecurrentStep, m_samplesInRecurrentStep);
+
+            EvaluateThisNodeS(sliceOutputValue, sliceInputValue);
+        }
+
+        static void WINAPI EvaluateThisNodeS(Matrix<ElemType>& functionValues, const Matrix<ElemType>& inputFunctionValues)  
+        {
+            functionValues.AssignTanhOf(inputFunctionValues);
+#if NANCHECK
+            functionValues.HasNan("Tanh");
+#endif
+        }
+
+        virtual void Validate()
+        {
+            PrintSelfBeforeValidation();
+
+            if (m_children.size() != 1) 
+                throw std::logic_error("Tanh operation should have one input.");
+
+            if (Inputs(0)->FunctionValues().GetNumElements() == 0)
+                throw std::logic_error("Tanh operation: the input node has 0 element.");
+
+            FunctionValues().Resize(Inputs(0)->FunctionValues().GetNumRows(), Inputs(0)->FunctionValues().GetNumCols());
+            m_gradientOfTanh.Resize(FunctionValues().GetNumRows(), FunctionValues().GetNumCols());
+            CopyImageSizeFromInputs(); 
+        }
+
+        virtual void AttachInputs(const ComputationNodePtr singleInput) 
+        {
+            m_children.resize(1);
+            m_children[0] = singleInput;
+        }
+
+        virtual void MoveMatricesToDevice(const DEVICEID_TYPE deviceId)
+        {
+            ComputationNode<ElemType>::MoveMatricesToDevice(deviceId);
+
+            if (deviceId != AUTOPLACEMATRIX)
+            {
+                if (m_gradientOfTanh.GetDeviceId() != deviceId)
+                    m_gradientOfTanh.TransferFromDeviceToDevice(m_gradientOfTanh.GetDeviceId(), deviceId);
+            }
+        }
+
+        virtual void CopyTo(const ComputationNodePtr nodeP, const std::wstring& newName, const CopyNodeFlags flags) const
+        {
+            ComputationNode<ElemType>::CopyTo(nodeP, newName, flags);
+            TanhNode<ElemType>* node = (TanhNode<ElemType>*) nodeP;
+
+            if (flags & CopyNodeFlags::copyNodeValue)
+            {
+                node->m_gradientOfTanh = m_gradientOfTanh;
+            }
+        }
+
+        // copy constructor
+        TanhNode(const TanhNode<ElemType>* node, const std::wstring& newName, const CopyNodeFlags flags)
+            : ComputationNode<ElemType>(node->m_deviceId), m_gradientOfTanh(node->m_deviceId)
+        {
+            node->CopyTo(this, newName, flags);
+        }
+
+        virtual ComputationNodePtr Duplicate(const std::wstring& newName, const CopyNodeFlags flags) const
+        {
+            const std::wstring& name = (newName == L"")?NodeName():newName;
+                
+            ComputationNodePtr node = new TanhNode<ElemType>(this, name, flags);
+            return node;
+        }
+
+    private:
+        Matrix<ElemType> m_gradientOfTanh;
+    };
+
+    template class TanhNode<float>; 
+    template class TanhNode<double>;
+
+
+    template<class ElemType>
+    class LogNode : public ComputationNode<ElemType>
+    {
+                UsingComputationNodeMembers;
+        public:
+        LogNode(const DEVICEID_TYPE deviceId = AUTOPLACEMATRIX, const std::wstring name = L"")
+            : ComputationNode<ElemType>(deviceId), m_gradientOfLog(deviceId)
+        {
+            m_nodeName = (name == L"" ? CreateUniqNodeName() : name);
+            m_deviceId = deviceId;
+            MoveMatricesToDevice(deviceId);
+            InitRecurrentNode();
+        }
+
+        LogNode(File& fstream, const size_t modelVersion, const DEVICEID_TYPE deviceId = AUTOPLACEMATRIX, const std::wstring name = L"")
+            : ComputationNode<ElemType>(deviceId), m_gradientOfLog(deviceId)
+        {
+            m_nodeName = (name == L"" ? CreateUniqNodeName() : name);
+            LoadFromFile(fstream, modelVersion, deviceId);
+        }
+
+        virtual const std::wstring OperationName() const { return TypeName(); }
+        static const std::wstring TypeName() { return L"Log"; }
+
+
+        virtual void ComputeInputPartial(const size_t inputIndex)
+        {
+            if (inputIndex != 0)
+                throw std::invalid_argument("Log only has one input.");
+            ComputeInputPartialS(m_gradientOfLog, Inputs(0)->GradientValues(), Inputs(0)->FunctionValues(), GradientValues());
+        }
+
+        virtual void ComputeInputPartial(const size_t inputIndex, const size_t timeIdxInSeq)
+        {
+            if (inputIndex != 0)
+                throw std::invalid_argument("Log only has one input.");
+
+            Matrix<ElemType> sliceInputGrad = Inputs(0)->GradientValues().ColumnSlice(timeIdxInSeq * m_samplesInRecurrentStep, m_samplesInRecurrentStep);
+            Matrix<ElemType> sliceOutputGrad = GradientValues().ColumnSlice(timeIdxInSeq * m_samplesInRecurrentStep, m_samplesInRecurrentStep);
+
+            Matrix<ElemType> sliceInputValue = Inputs(0)->FunctionValues().ColumnSlice(timeIdxInSeq * m_samplesInRecurrentStep, m_samplesInRecurrentStep);
+
+            ComputeInputPartialS(m_gradientOfLog, sliceInputGrad, sliceInputValue, sliceOutputGrad);
+        }
+
+        static void WINAPI ComputeInputPartialS(Matrix<ElemType>& gradientOfLog, Matrix<ElemType>& inputGradientValues, const Matrix<ElemType>& inputFunctionValues, const Matrix<ElemType>& gradientValues)
+        {
+            gradientOfLog.AssignElementInverseOf(inputFunctionValues); // 1/x (x is input to log(x))
+
+            inputGradientValues.AddElementProductOf(gradientValues, gradientOfLog);
+        }
+
+        virtual void EvaluateThisNode()
+        {
+            EvaluateThisNodeS(m_functionValues, Inputs(0)->FunctionValues());
+        }
+
+        virtual void EvaluateThisNode(const size_t timeIdxInSeq)
+        {
+            Matrix<ElemType> sliceInputValue = Inputs(0)->FunctionValues().ColumnSlice(timeIdxInSeq * m_samplesInRecurrentStep, m_samplesInRecurrentStep);
+            Matrix<ElemType> sliceOutputValue = m_functionValues.ColumnSlice(timeIdxInSeq * m_samplesInRecurrentStep, m_samplesInRecurrentStep);
+
+            EvaluateThisNodeS(sliceOutputValue, sliceInputValue);
+        }
+
+        static void WINAPI EvaluateThisNodeS(Matrix<ElemType>& functionValues, const Matrix<ElemType>& inputFunctionValues)
+        {
+            functionValues.AssignLogOf(inputFunctionValues);
+#if NANCHECK
+            functionValues.HasNan("Log");
+#endif
+        }
+
+        virtual void Validate()
+        {
+            PrintSelfBeforeValidation();
+
+            if (m_children.size() != 1)
+                throw std::logic_error("Log operation should have one input.");
+
+            if (Inputs(0)->FunctionValues().GetNumElements() == 0)
+                throw std::logic_error("Log operation: the input node has 0 element.");
+
+            FunctionValues().Resize(Inputs(0)->FunctionValues().GetNumRows(), Inputs(0)->FunctionValues().GetNumCols());
+            m_gradientOfLog.Resize(Inputs(0)->FunctionValues().GetNumRows(), Inputs(0)->FunctionValues().GetNumCols());
+            CopyImageSizeFromInputs();
+        }
+
+        virtual void AttachInputs(const ComputationNodePtr singleInput)
+        {
+            m_children.resize(1);
+            m_children[0] = singleInput;
+        }
+
+        virtual void MoveMatricesToDevice(const DEVICEID_TYPE deviceId)
+        {
+            ComputationNode<ElemType>::MoveMatricesToDevice(deviceId);
+
+            if (deviceId != AUTOPLACEMATRIX)
+            {
+                if (m_gradientOfLog.GetDeviceId() != deviceId)
+                    m_gradientOfLog.TransferFromDeviceToDevice(m_gradientOfLog.GetDeviceId(), deviceId);
+            }
+        }
+
+        virtual void CopyTo(const ComputationNodePtr nodeP, const std::wstring& newName, const CopyNodeFlags flags) const
+        {
+            ComputationNode<ElemType>::CopyTo(nodeP, newName, flags);
+            LogNode<ElemType>* node = (LogNode<ElemType>*) nodeP;
+
+            if (flags & CopyNodeFlags::copyNodeValue)
+            {
+                node->m_gradientOfLog = m_gradientOfLog;
+            }
+        }
+
+        // copy constructor
+        LogNode(const LogNode<ElemType>* node, const std::wstring& newName, const CopyNodeFlags flags)
+            : ComputationNode<ElemType>(node->m_deviceId), m_gradientOfLog(node->m_deviceId)
+        {
+            node->CopyTo(this, newName, flags);
+        }
+
+        virtual ComputationNodePtr Duplicate(const std::wstring& newName, const CopyNodeFlags flags) const
+        {
+            const std::wstring& name = (newName == L"") ? NodeName() : newName;
+
+            ComputationNodePtr node = new LogNode<ElemType>(this, name, flags);
+            return node;
+        }
+
+    private:
+        Matrix<ElemType> m_gradientOfLog;
+    };
+
+    template class LogNode<float>;
+    template class LogNode<double>;
+
+
+
+    template<class ElemType>
+    class ExpNode : public ComputationNode<ElemType>
+    {
+        UsingComputationNodeMembers;
+    public:
+        ExpNode(const DEVICEID_TYPE deviceId = AUTOPLACEMATRIX, const std::wstring name = L"")
+            : ComputationNode<ElemType>(deviceId), m_gradientOfExp(deviceId)
+        {
+            m_nodeName = (name == L"" ? CreateUniqNodeName() : name);
+            m_deviceId = deviceId;
+            MoveMatricesToDevice(deviceId);
+            InitRecurrentNode();
+        }
+
+        ExpNode(File& fstream, const size_t modelVersion, const DEVICEID_TYPE deviceId = AUTOPLACEMATRIX, const std::wstring name = L"")
+            : ComputationNode<ElemType>(deviceId), m_gradientOfExp(deviceId)
+        {
+            m_nodeName = (name == L"" ? CreateUniqNodeName() : name);
+            LoadFromFile(fstream, modelVersion, deviceId);
+        }
+
+        virtual const std::wstring OperationName() const { return TypeName(); }
+        static const std::wstring TypeName() { return L"Exp"; }
+
+
+        virtual void ComputeInputPartial(const size_t inputIndex)
+        {
+            if (inputIndex != 0)
+                throw std::invalid_argument("Exp only has one input.");
+            ComputeInputPartialS(m_gradientOfExp, Inputs(0)->GradientValues(), Inputs(0)->FunctionValues(), GradientValues());
+        }
+
+        virtual void ComputeInputPartial(const size_t inputIndex, const size_t timeIdxInSeq)
+        {
+            if (inputIndex != 0)
+                throw std::invalid_argument("Exp only has one input.");
+
+            Matrix<ElemType> sliceInputGrad = Inputs(0)->GradientValues().ColumnSlice(timeIdxInSeq * m_samplesInRecurrentStep, m_samplesInRecurrentStep);
+            Matrix<ElemType> sliceOutputGrad = GradientValues().ColumnSlice(timeIdxInSeq * m_samplesInRecurrentStep, m_samplesInRecurrentStep);
+
+            Matrix<ElemType> sliceInputValue = Inputs(0)->FunctionValues().ColumnSlice(timeIdxInSeq * m_samplesInRecurrentStep, m_samplesInRecurrentStep);
+
+            ComputeInputPartialS(m_gradientOfExp, sliceInputGrad, sliceInputValue, sliceOutputGrad);
+        }
+
+        static void WINAPI ComputeInputPartialS(Matrix<ElemType>& gradientOfExp, Matrix<ElemType>& inputGradientValues, const Matrix<ElemType>& inputFunctionValues, const Matrix<ElemType>& gradientValues)
+        {
+            gradientOfExp.AssignExpOf(inputFunctionValues); // Exp(x) is its own partial
+
+            inputGradientValues.AddElementProductOf(gradientValues, gradientOfExp);
+        }
+
+        virtual void EvaluateThisNode()
+        {
+            EvaluateThisNodeS(m_functionValues, Inputs(0)->FunctionValues());
+        }
+
+        virtual void EvaluateThisNode(const size_t timeIdxInSeq)
+        {
+            Matrix<ElemType> sliceInputValue = Inputs(0)->FunctionValues().ColumnSlice(timeIdxInSeq * m_samplesInRecurrentStep, m_samplesInRecurrentStep);
+            Matrix<ElemType> sliceOutputValue = m_functionValues.ColumnSlice(timeIdxInSeq * m_samplesInRecurrentStep, m_samplesInRecurrentStep);
+
+            EvaluateThisNodeS(sliceOutputValue, sliceInputValue);
+        }
+
+        static void WINAPI EvaluateThisNodeS(Matrix<ElemType>& functionValues, const Matrix<ElemType>& inputFunctionValues)
+        {
+            functionValues.AssignExpOf(inputFunctionValues);
+#if NANCHECK
+            functionValues.HasNan("Exp");
+#endif
+        }
+
+        virtual void Validate()
+        {
+            PrintSelfBeforeValidation();
+
+            if (m_children.size() != 1)
+                throw std::logic_error("Exp operation should have one input.");
+
+            if (Inputs(0)->FunctionValues().GetNumElements() == 0)
+                throw std::logic_error("Exp operation: the input node has 0 element.");
+
+            FunctionValues().Resize(Inputs(0)->FunctionValues().GetNumRows(), Inputs(0)->FunctionValues().GetNumCols());
+            m_gradientOfExp.Resize(Inputs(0)->FunctionValues().GetNumRows(), Inputs(0)->FunctionValues().GetNumCols());
+            CopyImageSizeFromInputs();
+        }
+
+        virtual void AttachInputs(const ComputationNodePtr singleInput)
+        {
+            m_children.resize(1);
+            m_children[0] = singleInput;
+        }
+
+        virtual void MoveMatricesToDevice(const DEVICEID_TYPE deviceId)
+        {
+            ComputationNode<ElemType>::MoveMatricesToDevice(deviceId);
+
+            if (deviceId != AUTOPLACEMATRIX)
+            {
+                if (m_gradientOfExp.GetDeviceId() != deviceId)
+                    m_gradientOfExp.TransferFromDeviceToDevice(m_gradientOfExp.GetDeviceId(), deviceId);
+            }
+        }
+
+        virtual void CopyTo(const ComputationNodePtr nodeP, const std::wstring& newName, const CopyNodeFlags flags) const
+        {
+            ComputationNode<ElemType>::CopyTo(nodeP, newName, flags);
+            ExpNode<ElemType>* node = (ExpNode<ElemType>*) nodeP;
+
+            if (flags & CopyNodeFlags::copyNodeValue)
+            {
+                node->m_gradientOfExp = m_gradientOfExp;
+            }
+        }
+
+        // copy constructor
+        ExpNode(const ExpNode<ElemType>* node, const std::wstring& newName, const CopyNodeFlags flags)
+            : ComputationNode<ElemType>(node->m_deviceId), m_gradientOfExp(node->m_deviceId)
+        {
+            node->CopyTo(this, newName, flags);
+        }
+
+        virtual ComputationNodePtr Duplicate(const std::wstring& newName, const CopyNodeFlags flags) const
+        {
+            const std::wstring& name = (newName == L"") ? NodeName() : newName;
+
+            ComputationNodePtr node = new ExpNode<ElemType>(this, name, flags);
+            return node;
+        }
+
+    private:
+        Matrix<ElemType> m_gradientOfExp;
+    };
+
+    template class ExpNode<float>;
+    template class ExpNode<double>;
+
+
+    template<class ElemType>
+    class CosineNode : public ComputationNode<ElemType>
+    {
+        UsingComputationNodeMembers;
+    public:
+        CosineNode(const DEVICEID_TYPE deviceId=AUTOPLACEMATRIX, const std::wstring name = L"")  
+            : ComputationNode<ElemType>(deviceId), m_gradientOfCosine(deviceId)
+        {
+            m_nodeName = (name == L""? CreateUniqNodeName() : name);
+            m_deviceId = deviceId;
+            MoveMatricesToDevice(deviceId);
+            InitRecurrentNode();
+        }
+
+        CosineNode(File& fstream, const size_t modelVersion, const DEVICEID_TYPE deviceId=AUTOPLACEMATRIX, const std::wstring name = L"")
+            : ComputationNode<ElemType>(deviceId), m_gradientOfCosine(deviceId)
+        {
+            m_nodeName = (name == L""? CreateUniqNodeName() : name);
+            LoadFromFile(fstream, modelVersion, deviceId);
+        }
+
+        virtual const std::wstring OperationName() const {return TypeName();}
+        static const std::wstring TypeName() {return L"Cosine";} 
+
+        virtual void ComputeInputPartial(const size_t inputIndex)
+        {
+            if (inputIndex != 0)
+                throw std::invalid_argument("Cosine only has one input.");
+            ComputeInputPartialS(m_gradientOfCosine, Inputs(0)->GradientValues(), Inputs(0)->FunctionValues(), GradientValues());
+        }
+
+        virtual void ComputeInputPartial(const size_t inputIndex, const size_t timeIdxInSeq)
+        {
+            if (inputIndex != 0)
+                throw std::invalid_argument("Cosine only has one input.");
+
+            Matrix<ElemType> sliceInputGrad = Inputs(0)->GradientValues().ColumnSlice(timeIdxInSeq * m_samplesInRecurrentStep, m_samplesInRecurrentStep);
+            Matrix<ElemType> sliceOutputGrad = GradientValues().ColumnSlice(timeIdxInSeq * m_samplesInRecurrentStep, m_samplesInRecurrentStep);
+
+            Matrix<ElemType> sliceInputValue = Inputs(0)->FunctionValues().ColumnSlice(timeIdxInSeq * m_samplesInRecurrentStep, m_samplesInRecurrentStep);
+
+            ComputeInputPartialS(m_gradientOfCosine, sliceInputGrad, sliceInputValue, sliceOutputGrad);
+        }
+
+        static void WINAPI ComputeInputPartialS(Matrix<ElemType>& gradientOfCosine, Matrix<ElemType>& inputGradientValues, const Matrix<ElemType>& inputFunctionValues, const Matrix<ElemType>& gradientValues)  
+        {
+            gradientOfCosine.AssignNegativeSineOf(inputFunctionValues); // -sin(x) (x is input to Cosine(x))
+            inputGradientValues.AddElementProductOf(gradientValues, gradientOfCosine);
+        }
+
+        virtual void EvaluateThisNode()  
+        {
+            EvaluateThisNodeS(m_functionValues, Inputs(0)->FunctionValues());
+        }
+
+        virtual void EvaluateThisNode(const size_t timeIdxInSeq)
+        {
+            Matrix<ElemType> sliceInputValue = Inputs(0)->FunctionValues().ColumnSlice(timeIdxInSeq * m_samplesInRecurrentStep, m_samplesInRecurrentStep);
+            Matrix<ElemType> sliceOutputValue = m_functionValues.ColumnSlice(timeIdxInSeq * m_samplesInRecurrentStep, m_samplesInRecurrentStep);
+
+            EvaluateThisNodeS(sliceOutputValue, sliceInputValue);
+        }
+
+        static void WINAPI EvaluateThisNodeS(Matrix<ElemType>& functionValues, const Matrix<ElemType>& inputFunctionValues)  
+        {
+            functionValues.AssignCosineOf(inputFunctionValues);
+#if NANCHECK
+            functionValues.HasNan("Cosine");
+#endif
+        }
+
+
+        virtual void Validate()
+        {
+            PrintSelfBeforeValidation();
+
+            if (m_children.size() != 1) 
+                throw std::logic_error("Cosine operation should have one input.");
+
+            if (Inputs(0)->FunctionValues().GetNumElements() == 0)
+                throw std::logic_error("Cosine operation: the input node has 0 element.");
+
+            FunctionValues().Resize(Inputs(0)->FunctionValues().GetNumRows(), Inputs(0)->FunctionValues().GetNumCols());
+            m_gradientOfCosine.Resize(Inputs(0)->FunctionValues().GetNumRows(), Inputs(0)->FunctionValues().GetNumCols());
+            CopyImageSizeFromInputs(); 
+        }
+
+        virtual void AttachInputs(const ComputationNodePtr singleInput) 
+        {
+            m_children.resize(1);
+            m_children[0] = singleInput;
+        }
+
+        virtual void MoveMatricesToDevice(const DEVICEID_TYPE deviceId)
+        {
+            ComputationNode<ElemType>::MoveMatricesToDevice(deviceId);
+
+            if (deviceId != AUTOPLACEMATRIX)
+            {
+                if (m_gradientOfCosine.GetDeviceId() != deviceId)
+                    m_gradientOfCosine.TransferFromDeviceToDevice(m_gradientOfCosine.GetDeviceId(), deviceId);
+            }
+        }
+
+        virtual void CopyTo(const ComputationNodePtr nodeP, const std::wstring& newName, const CopyNodeFlags flags) const
+        {
+            ComputationNode<ElemType>::CopyTo(nodeP, newName, flags);
+            CosineNode<ElemType>* node = (CosineNode<ElemType>*) nodeP;
+
+            if (flags & CopyNodeFlags::copyNodeValue)
+            {
+                node->m_gradientOfCosine = m_gradientOfCosine;
+            }
+        }
+
+        // copy constructor
+        CosineNode(const CosineNode<ElemType>* node, const std::wstring& newName, const CopyNodeFlags flags)
+            : ComputationNode<ElemType>(node->m_deviceId), m_gradientOfCosine(node->m_deviceId)
+        {
+            node->CopyTo(this, newName, flags);
+        }
+
+        virtual ComputationNodePtr Duplicate(const std::wstring& newName, const CopyNodeFlags flags) const
+        {
+            const std::wstring& name = (newName == L"")?NodeName():newName;
+                
+            ComputationNodePtr node = new CosineNode<ElemType>(this, name, flags);
+            return node;
+        }
+
+    private:
+        Matrix<ElemType> m_gradientOfCosine;
+    };
+
+    template class CosineNode<float>; 
+    template class CosineNode<double>;
+
+
+    //we assume it's  column-wise by default
+    //the derivative will increase the Matrix<ElemType> size to the power of column size and should not be used.
+    template<class ElemType>
+    class SoftmaxNode : public ComputationNode<ElemType>
+    {
+        UsingComputationNodeMembers;
+    public:
+        SoftmaxNode(const DEVICEID_TYPE deviceId=AUTOPLACEMATRIX, const std::wstring name = L"")
+            : ComputationNode<ElemType>(deviceId), m_gradientDotValue(deviceId), m_diff(deviceId)
+        {
+            m_nodeName = (name == L""? CreateUniqNodeName() : name);
+            m_deviceId = deviceId;
+            MoveMatricesToDevice(deviceId);
+            InitRecurrentNode();
+        }
+
+        SoftmaxNode(File& fstream, const size_t modelVersion, const DEVICEID_TYPE deviceId=AUTOPLACEMATRIX, const std::wstring name = L"")
+            : ComputationNode<ElemType>(deviceId), m_gradientDotValue(deviceId), m_diff(deviceId)
+        {
+            m_nodeName = (name == L""? CreateUniqNodeName() : name);
+            LoadFromFile(fstream, modelVersion, deviceId);
+        }
+
+        virtual const std::wstring OperationName() const {return TypeName();}
+        static const std::wstring TypeName() {return L"Softmax";} 
+
+        virtual void ComputeInputPartial(const size_t inputIndex)
+        {
+            if (inputIndex != 0)
+                throw std::invalid_argument("Softmax only has one input.");
+            ComputeInputPartialS(m_gradientDotValue, m_diff, Inputs(0)->GradientValues(), GradientValues(), FunctionValues());
+        }
+
+        virtual void ComputeInputPartial(const size_t inputIndex, const size_t timeIdxInSeq)
+        {
+            if (inputIndex != 0)
+                throw std::invalid_argument("Softmax only has one input.");
+
+            Matrix<ElemType> sliceInputGrad = Inputs(0)->GradientValues().ColumnSlice(timeIdxInSeq * m_samplesInRecurrentStep, m_samplesInRecurrentStep);
+            Matrix<ElemType> sliceOutputGrad = GradientValues().ColumnSlice(timeIdxInSeq * m_samplesInRecurrentStep, m_samplesInRecurrentStep);
+
+            Matrix<ElemType> sliceOutputValue = m_functionValues.ColumnSlice(timeIdxInSeq * m_samplesInRecurrentStep, m_samplesInRecurrentStep);
+
+            ComputeInputPartialS(m_gradientDotValue, m_diff, sliceInputGrad, sliceOutputGrad, sliceOutputValue);
+        }
+
+        static void WINAPI ComputeInputPartialS(Matrix<ElemType>& gradientDotValue, Matrix<ElemType>& diff, Matrix<ElemType>& inputGradientValues, 
+            const Matrix<ElemType>& gradientValues, const Matrix<ElemType>& functionValues)  
+        {
+            gradientDotValue.AssignInnerProductOf(gradientValues, functionValues, true);
+            diff.AssignDifferenceOf(gradientValues, gradientDotValue);
+
+            inputGradientValues.AddElementProductOf(diff, functionValues);
+        }
+
+        virtual void EvaluateThisNode()  
+        {
+            EvaluateThisNodeS(m_functionValues, Inputs(0)->FunctionValues());
+        }
+
+        virtual void EvaluateThisNode(const size_t timeIdxInSeq)
+        {
+            Matrix<ElemType> sliceInputValue = Inputs(0)->FunctionValues().ColumnSlice(timeIdxInSeq * m_samplesInRecurrentStep, m_samplesInRecurrentStep);
+            Matrix<ElemType> sliceOutputValue = m_functionValues.ColumnSlice(timeIdxInSeq * m_samplesInRecurrentStep, m_samplesInRecurrentStep);
+
+            EvaluateThisNodeS(sliceOutputValue, sliceInputValue);
+        }
+
+        static void WINAPI EvaluateThisNodeS(Matrix<ElemType>& functionValues, const Matrix<ElemType>& inputFunctionValues)  
+        {
+            functionValues.AssignLogSoftmaxOf(inputFunctionValues, true);
+            functionValues.InplaceExp();
+#if NANCHECK
+            functionValues.HasNan("SoftMax");
+#endif
+        }
+
+        virtual void Validate()
+        {
+            PrintSelfBeforeValidation();
+
+            if (m_children.size() != 1) 
+                throw std::logic_error("SoftmaxNode operation should have one input.");
+
+            if (Inputs(0)->FunctionValues().GetNumElements() == 0)
+                throw std::logic_error("SoftmaxNode operation: the input node has 0 element.");
+
+            FunctionValues().Resize(Inputs(0)->FunctionValues().GetNumRows(), Inputs(0)->FunctionValues().GetNumCols());
+            CopyImageSizeFromInputs(); 
+        }
+
+        virtual void AttachInputs(const ComputationNodePtr singleInput) 
+        {
+            m_children.resize(1);
+            m_children[0] = singleInput;
+        }
+
+        virtual void MoveMatricesToDevice(const DEVICEID_TYPE deviceId)
+        {
+            ComputationNode<ElemType>::MoveMatricesToDevice(deviceId);
+
+            if (deviceId != AUTOPLACEMATRIX)
+            {
+                if (m_gradientDotValue.GetDeviceId() != deviceId)
+                    m_gradientDotValue.TransferFromDeviceToDevice(m_gradientDotValue.GetDeviceId(), deviceId);
+                if (m_diff.GetDeviceId() != deviceId)
+                    m_diff.TransferFromDeviceToDevice(m_diff.GetDeviceId(), deviceId);
+            }
+        }
+
+        virtual void CopyTo(const ComputationNodePtr nodeP, const std::wstring& newName, const CopyNodeFlags flags) const
+        {
+            ComputationNode<ElemType>::CopyTo(nodeP, newName, flags);
+            SoftmaxNode<ElemType>* node = (SoftmaxNode<ElemType>*) nodeP;
+
+            if (flags & CopyNodeFlags::copyNodeValue)
+            {
+                node->m_gradientDotValue = m_gradientDotValue;
+                node->m_diff = m_diff;
+            }
+        }
+
+        // copy constructor
+        SoftmaxNode(const SoftmaxNode<ElemType>* node, const std::wstring& newName, const CopyNodeFlags flags)
+            : ComputationNode<ElemType>(node->m_deviceId), m_gradientDotValue(node->m_deviceId), m_diff(node->m_deviceId) 
+        {
+            node->CopyTo(this, newName, flags);
+        }
+
+        virtual ComputationNodePtr Duplicate(const std::wstring& newName, const CopyNodeFlags flags) const
+        {
+            const std::wstring& name = (newName == L"")?NodeName():newName;
+                
+            ComputationNodePtr node = new SoftmaxNode<ElemType>(this, name, flags);
+            return node;
+        }
+
+    private:
+        Matrix<ElemType> m_gradientDotValue;
+        Matrix<ElemType> m_diff;
+    };
+
+    template class SoftmaxNode<float>; 
+    template class SoftmaxNode<double>;
+
+    template<class ElemType>
+    class LogSoftmaxNode : public ComputationNode<ElemType>
+    {
+        UsingComputationNodeMembers;
+    public:
+        LogSoftmaxNode(const DEVICEID_TYPE deviceId = AUTOPLACEMATRIX, const std::wstring name = L"")
+            : ComputationNode<ElemType>(deviceId), m_gradientDotValue(deviceId), m_softmax(deviceId)
+        {
+            m_nodeName = (name == L"" ? CreateUniqNodeName() : name);
+            m_deviceId = deviceId;
+            MoveMatricesToDevice(deviceId);
+            InitRecurrentNode();
+        }
+
+        LogSoftmaxNode(File& fstream, const size_t modelVersion, const DEVICEID_TYPE deviceId = AUTOPLACEMATRIX, const std::wstring name = L"")
+            : ComputationNode<ElemType>(deviceId), m_gradientDotValue(deviceId), m_softmax(deviceId)
+        {
+            m_nodeName = (name == L"" ? CreateUniqNodeName() : name);
+            LoadFromFile(fstream, modelVersion, deviceId);
+        }
+
+        virtual const std::wstring OperationName() const { return TypeName(); }
+        static const std::wstring TypeName() { return L"LogSoftmax"; }
+
+        virtual void ComputeInputPartial(const size_t inputIndex)
+        {
+            if (inputIndex != 0)
+                throw std::invalid_argument("Softmax only has one input.");
+            ComputeInputPartialS(m_gradientDotValue, m_softmax, Inputs(0)->GradientValues(), GradientValues(), FunctionValues());
+        }
+
+        virtual void ComputeInputPartial(const size_t inputIndex, const size_t timeIdxInSeq)
+        {
+            if (inputIndex != 0)
+                throw std::invalid_argument("Softmax only has one input.");
+
+            Matrix<ElemType> sliceInputGrad = Inputs(0)->GradientValues().ColumnSlice(timeIdxInSeq * m_samplesInRecurrentStep, m_samplesInRecurrentStep);
+            Matrix<ElemType> sliceOutputGrad = GradientValues().ColumnSlice(timeIdxInSeq * m_samplesInRecurrentStep, m_samplesInRecurrentStep);
+
+            Matrix<ElemType> sliceOutputValue = m_functionValues.ColumnSlice(timeIdxInSeq * m_samplesInRecurrentStep, m_samplesInRecurrentStep);
+
+            ComputeInputPartialS(m_gradientDotValue, m_softmax, sliceInputGrad, sliceOutputGrad, sliceOutputValue);
+        }
+
+        static void WINAPI ComputeInputPartialS(Matrix<ElemType>& gradientDotValue, Matrix<ElemType>& softmax, Matrix<ElemType>& inputGradientValues,
+            const Matrix<ElemType>& gradientValues, const Matrix<ElemType>& functionValues)
+        {
+            softmax.AssignExpOf(functionValues);
+            Matrix<ElemType>::VectorSum(gradientValues, gradientDotValue, true);
+            softmax.RowElementMultiplyWith(gradientDotValue);
+            Matrix<ElemType>::AddScaledDifference(1.0, gradientValues, softmax, inputGradientValues);
+        }
+
+        virtual void EvaluateThisNode()
+        {
+            EvaluateThisNodeS(m_functionValues, Inputs(0)->FunctionValues());
+        }
+
+        virtual void EvaluateThisNode(const size_t timeIdxInSeq)
+        {
+            Matrix<ElemType> sliceInputValue = Inputs(0)->FunctionValues().ColumnSlice(timeIdxInSeq * m_samplesInRecurrentStep, m_samplesInRecurrentStep);
+            Matrix<ElemType> sliceOutputValue = m_functionValues.ColumnSlice(timeIdxInSeq * m_samplesInRecurrentStep, m_samplesInRecurrentStep);
+
+            EvaluateThisNodeS(sliceOutputValue, sliceInputValue);
+        }
+
+        static void WINAPI EvaluateThisNodeS(Matrix<ElemType>& functionValues, const Matrix<ElemType>& inputFunctionValues)
+        {
+            functionValues.AssignLogSoftmaxOf(inputFunctionValues, true);
+#if NANCHECK
+            functionValues.HasNan("LogSoftMax");
+#endif
+        }
+
+        virtual void Validate()
+        {
+            PrintSelfBeforeValidation();
+
+            if (m_children.size() != 1)
+                throw std::logic_error("LogSoftmaxNode operation should have one input.");
+
+            if (Inputs(0)->FunctionValues().GetNumElements() == 0)
+                throw std::logic_error("LogSoftmaxNode operation: the input node has 0 element.");
+
+            FunctionValues().Resize(Inputs(0)->FunctionValues().GetNumRows(), Inputs(0)->FunctionValues().GetNumCols());
+            CopyImageSizeFromInputs();
+        }
+
+        virtual void AttachInputs(const ComputationNodePtr singleInput)
+        {
+            m_children.resize(1);
+            m_children[0] = singleInput;
+        }
+
+        virtual void MoveMatricesToDevice(const DEVICEID_TYPE deviceId)
+        {
+            ComputationNode<ElemType>::MoveMatricesToDevice(deviceId);
+
+            if (deviceId != AUTOPLACEMATRIX)
+            {
+                if (m_gradientDotValue.GetDeviceId() != deviceId)
+                    m_gradientDotValue.TransferFromDeviceToDevice(m_gradientDotValue.GetDeviceId(), deviceId);
+                if (m_softmax.GetDeviceId() != deviceId)
+                    m_softmax.TransferFromDeviceToDevice(m_softmax.GetDeviceId(), deviceId);
+            }
+        }
+
+        virtual void CopyTo(const ComputationNodePtr nodeP, const std::wstring& newName, const CopyNodeFlags flags) const
+        {
+            ComputationNode<ElemType>::CopyTo(nodeP, newName, flags);
+            LogSoftmaxNode<ElemType>* node = (LogSoftmaxNode<ElemType>*) nodeP;
+
+            if (flags & CopyNodeFlags::copyNodeValue)
+            {
+                node->m_gradientDotValue = m_gradientDotValue;
+                node->m_softmax = m_softmax;
+            }
+        }
+
+        // copy constructor
+        LogSoftmaxNode(const LogSoftmaxNode<ElemType>* node, const std::wstring& newName, const CopyNodeFlags flags)
+            : ComputationNode<ElemType>(node->m_deviceId), m_gradientDotValue(node->m_deviceId), m_softmax(node->m_deviceId)
+        {
+            node->CopyTo(this, newName, flags);
+        }
+
+        virtual ComputationNodePtr Duplicate(const std::wstring& newName, const CopyNodeFlags flags) const
+        {
+            const std::wstring& name = (newName == L"") ? NodeName() : newName;
+
+            ComputationNodePtr node = new LogSoftmaxNode<ElemType>(this, name, flags);
+            return node;
+        }
+
+    private:
+        Matrix<ElemType> m_gradientDotValue;
+        Matrix<ElemType> m_softmax;
+    };
+
+    template class LogSoftmaxNode<float>;
+    template class LogSoftmaxNode<double>;
+
+
+    //calculates: the log likelihood of a feature given GMM parameters
+    template<class ElemType>
+    class GMMLogLikelihoodNode : public ComputationNode<ElemType>
+    {
+        UsingComputationNodeMembers;
+    public:
+        GMMLogLikelihoodNode(const DEVICEID_TYPE deviceId = AUTOPLACEMATRIX, const std::wstring name = L"")
+            : ComputationNode<ElemType>(deviceId), m_prior(deviceId), m_normedDeviation(deviceId), m_normedDeviationVectors(deviceId), m_stddev(deviceId), m_posterior(deviceId), m_temp(deviceId)
+        {
+            m_nodeName = (name == L"" ? CreateUniqNodeName() : name);
+            m_deviceId = deviceId;
+            MoveMatricesToDevice(deviceId);
+            InitRecurrentNode();
+        }
+
+        GMMLogLikelihoodNode(File& fstream, const size_t modelVersion, const DEVICEID_TYPE deviceId = AUTOPLACEMATRIX, const std::wstring name = L"")
+            : ComputationNode<ElemType>(deviceId), m_prior(deviceId), m_normedDeviation(deviceId), m_normedDeviationVectors(deviceId), m_stddev(deviceId), m_posterior(deviceId), m_temp(deviceId)
+        {
+            m_nodeName = (name == L"" ? CreateUniqNodeName() : name);
+            LoadFromFile(fstream, modelVersion, deviceId);
+        }
+
+        // copy constructor
+        GMMLogLikelihoodNode(const GMMLogLikelihoodNode<ElemType>* node, const std::wstring& newName, const CopyNodeFlags flags)
+            : ComputationNode<ElemType>(node->m_deviceId), m_prior(node->m_deviceId), m_normedDeviation(node->m_deviceId), m_normedDeviationVectors(node->m_deviceId),
+            m_stddev(node->m_deviceId), m_posterior(node->m_deviceId), m_temp(m_deviceId)
+        {
+            node->CopyTo(this, newName, flags);
+        }
+
+        virtual ComputationNodePtr Duplicate(const std::wstring& newName, const CopyNodeFlags flags) const
+        {
+            const std::wstring& name = (newName == L"") ? NodeName() : newName;
+
+            ComputationNodePtr node = new GMMLogLikelihoodNode<ElemType>(this, name, flags);
+            return node;
+        }
+
+        virtual const std::wstring OperationName() const { return TypeName(); }
+        static const std::wstring TypeName() { return L"GMMLogLikelihood"; }
+
+        virtual void ComputeInputPartial(const size_t inputIndex)
+        {
+            switch (inputIndex)
+            {
+            case 0:
+                ComputeInputPartialUnnormedPrior(Inputs(0)->GradientValues(), m_gradientValues, m_prior, m_posterior, m_temp);
+                break;
+            case 1:
+                ComputeInputPartialMean(Inputs(1)->GradientValues(), m_gradientValues, m_normedDeviationVectors, m_posterior, m_temp);
+                break;
+            case 2:
+                ComputeInputPartialLogStddev(Inputs(2)->GradientValues(), m_gradientValues, m_normedDeviation, m_posterior, m_temp);
+                break;
+            case 3:
+                ComputeInputPartialFeature(Inputs(3)->GradientValues(), m_gradientValues, m_normedDeviationVectors, m_posterior, m_temp);
+                break;
+            default:
+                throw std::invalid_argument("GMMLogLikelihoodNode only takes four inputs.");
+            }
+        }
+
+        virtual void ComputeInputPartial(const size_t inputIndex, const size_t timeIdxInSeq)
+        {
+            //get the right slice 
+            size_t startIndex = timeIdxInSeq * m_samplesInRecurrentStep;
+
+            size_t colsPrior = Inputs(0)->FunctionValues().GetNumCols();
+
+            Matrix<ElemType> sliceGradientValue = m_gradientValues.ColumnSlice(startIndex, m_samplesInRecurrentStep);
+            Matrix<ElemType> slicePosterior = m_posterior.ColumnSlice(startIndex, m_samplesInRecurrentStep);
+                
+            switch (inputIndex)
+            {
+            case 0:
+                {
+                    if (colsPrior == 1)
+                        ComputeInputPartialUnnormedPrior(Inputs(0)->GradientValues(), sliceGradientValue, m_prior, slicePosterior, m_temp);
+                    else
+                    {
+                        Matrix<ElemType> sliceUnnormedPriorGradient = Inputs(0)->GradientValues().ColumnSlice(startIndex, m_samplesInRecurrentStep);
+                        Matrix<ElemType> slicePrior = m_prior.ColumnSlice(startIndex, m_samplesInRecurrentStep);
+                        ComputeInputPartialUnnormedPrior(sliceUnnormedPriorGradient, sliceGradientValue, slicePrior, slicePosterior, m_temp);
+                    }
+                }
+                break;
+            case 1:
+                {
+                      Matrix<ElemType> sliceNormedDeviationVectors = m_normedDeviationVectors.ColumnSlice(startIndex, m_samplesInRecurrentStep);
+                      if (colsPrior == 1)
+                        ComputeInputPartialMean(Inputs(1)->GradientValues(), sliceGradientValue, sliceNormedDeviationVectors, slicePosterior, m_temp);
+                    else
+                    {
+                        Matrix<ElemType> sliceMeanGradient = Inputs(1)->GradientValues().ColumnSlice(startIndex, m_samplesInRecurrentStep);
+                        ComputeInputPartialMean(sliceMeanGradient, sliceGradientValue, sliceNormedDeviationVectors, slicePosterior, m_temp);
+                    }
+                }
+                break;
+            case 2:
+                {
+                    Matrix<ElemType> sliceNormedDeviation = m_normedDeviation.ColumnSlice(startIndex, m_samplesInRecurrentStep);
+                    if (colsPrior == 1)
+                        ComputeInputPartialLogStddev(Inputs(2)->GradientValues(), sliceGradientValue, sliceNormedDeviation, slicePosterior, m_temp);
+                    else
+                    {
+                        Matrix<ElemType> sliceLotStddevGradient = Inputs(2)->GradientValues().ColumnSlice(startIndex, m_samplesInRecurrentStep);
+                        ComputeInputPartialLogStddev(sliceLotStddevGradient, sliceGradientValue, sliceNormedDeviation, slicePosterior, m_temp);
+                    }
+                }
+                break;
+            case 3:
+                {
+                    Matrix<ElemType> sliceNormedDeviationVectors = m_normedDeviationVectors.ColumnSlice(startIndex, m_samplesInRecurrentStep);
+                    Matrix<ElemType> sliceFeatureGradient = Inputs(3)->GradientValues().ColumnSlice(startIndex, m_samplesInRecurrentStep);
+                    ComputeInputPartialFeature(sliceFeatureGradient, sliceGradientValue, sliceNormedDeviationVectors, slicePosterior, m_temp);
+                }
+                break;
+            default:
+                throw std::invalid_argument("GMMLogLikelihoodNode criterion only takes four inputs.");
+            }
+        }
+
+        static void WINAPI ComputeInputPartialUnnormedPrior(Matrix<ElemType>& unnormedPriorGradientValues, const Matrix<ElemType>& gradientValues,
+            const Matrix<ElemType>& prior, const Matrix<ElemType>& posterior, Matrix<ElemType>& temp)
+        {
+            temp.AssignDifferenceOf(posterior, prior);
+            temp.RowElementMultiplyWith(gradientValues);
+            if (prior.GetNumCols() == posterior.GetNumCols())
+            {
+                unnormedPriorGradientValues += temp; 
+            }
+            else if (prior.GetNumCols() == 1)
+            {
+                Matrix<ElemType>::MultiplyAndAdd(temp, false, ConstOnes(posterior.GetNumCols(), 1, unnormedPriorGradientValues.GetDeviceId()), false, unnormedPriorGradientValues);
+            }
+            else
+            {
+                throw std::runtime_error("GMMLogLikelihoodNode: UnnormedPrior should either have same number of columns as the features or have only one column.");
+            }
+        }
+
+        static void WINAPI ComputeInputPartialMean(Matrix<ElemType>& meanGradientValues, const Matrix<ElemType>& gradientValues, const Matrix<ElemType>& normedDeviationVectors,
+            Matrix<ElemType>& posterior, Matrix<ElemType>& temp)
+        {
+            size_t numComponent = posterior.GetNumRows(); 
+            size_t numSamples = posterior.GetNumCols();
+            size_t featureSize = normedDeviationVectors.GetNumRows() / numComponent;
+
+            temp.SetValue(normedDeviationVectors); //recall normedDeviationVectors <-- (x-u_c)/(stddev^2)
+            temp.Reshape(featureSize, numSamples* numComponent);
+
+            posterior.Reshape(1, numSamples* numComponent);
+            temp.RowElementMultiplyWith(posterior); //temp <-- posterior * (x-u_c)/(stddev^2)
+
+            posterior.Reshape(numComponent, numSamples);  //reshape back
+            temp.Reshape(featureSize * numComponent, numSamples); //reshape back
+
+            temp.RowElementMultiplyWith(gradientValues);
+
+            if (numSamples == meanGradientValues.GetNumCols())
+            {
+                meanGradientValues += temp;
+            }
+            else if (meanGradientValues.GetNumCols() == 1)
+            {
+                Matrix<ElemType>::MultiplyAndAdd(temp, false, ConstOnes(numSamples, 1, meanGradientValues.GetDeviceId()), false, meanGradientValues);
+            }
+            else
+            {
+                throw std::runtime_error("GMMLogLikelihoodNode: stddev should either have same number of columns as the features or have only one column.");
+            }
+        }
+
+        static void WINAPI ComputeInputPartialLogStddev(Matrix<ElemType>& logStddevGradientValues, const Matrix<ElemType>& gradientValues, const Matrix<ElemType>& normedDeviation,
+            const Matrix<ElemType>& posterior, Matrix<ElemType>& temp)
+        {
+            size_t numComponent = posterior.GetNumRows();
+            size_t numSamples = posterior.GetNumCols();
+
+            temp.AssignDifferenceOf(normedDeviation, (ElemType)numComponent);
+            temp.ElementMultiplyWith(posterior);
+            temp.RowElementMultiplyWith(gradientValues);
+            if (logStddevGradientValues.GetNumCols() == numSamples)
+            {
+                logStddevGradientValues += temp;
+            }
+            else if (logStddevGradientValues.GetNumCols() == 1)
+            {
+                Matrix<ElemType>::MultiplyAndAdd(temp, false, ConstOnes(numSamples, 1, logStddevGradientValues.GetDeviceId()), false, logStddevGradientValues);
+            }
+            else
+            {
+                throw std::runtime_error("GMMLogLikelihoodNode: stddev should either have same number of columns as the features or have only one column.");
+            }
+        }
+
+        static void WINAPI ComputeInputPartialFeature(Matrix<ElemType>& featureGradientValues, const Matrix<ElemType>& gradientValues, const Matrix<ElemType>& normedDeviationVectors,
+            Matrix<ElemType>& posterior, Matrix<ElemType>& temp)
+        {
+            size_t numComponent = posterior.GetNumRows();
+            size_t numSamples = posterior.GetNumCols();
+            size_t featureSize = normedDeviationVectors.GetNumRows() / numComponent;
+
+            temp.SetValue(normedDeviationVectors);
+            temp *= -1;
+            temp.Reshape(featureSize, numSamples* numComponent);
+            posterior.Reshape(1, numSamples* numComponent);
+            temp.RowElementMultiplyWith(posterior);
+
+            posterior.Reshape(numComponent, numSamples);
+            temp.Reshape(featureSize * numComponent, numSamples);
+            temp.RowElementMultiplyWith(gradientValues);
+
+            for (int i = 0; i < numComponent; i++)
+                featureGradientValues.AddWithRowSliceValuesOf(temp, i*featureSize, featureSize);
+        }
+
+        virtual void SetFunctionAndGradientSize(const int numSamples)
+        {
+            ComputationNode<ElemType>::SetFunctionAndGradientSize(numSamples);
+
+            size_t numComponents = Inputs(0)->FunctionValues().GetNumRows();
+            size_t colsPrior = Inputs(0)->FunctionValues().GetNumCols();
+            //size_t numSamples = Inputs(3)->FunctionValues().GetNumCols();
+            size_t featureSize = Inputs(3)->FunctionValues().GetNumRows();
+
+            m_prior.Resize(numComponents, colsPrior);
+            m_stddev.Resize(numComponents, colsPrior);
+            m_normedDeviation.Resize(numComponents, numSamples);
+            m_normedDeviationVectors.Resize(numComponents * featureSize, numSamples);
+            m_posterior.Resize(numComponents, numSamples);
+        }
+
+        //input0=unnormedPrior, input1=mean, input2=logstddev, input3=feature
+        virtual void EvaluateThisNode()
+        {
+            // all internal matrices will be automatically resized since all of them are assigned to a value so no resize is needed here.
+            EvaluateThisNodeS(FunctionValues(), Inputs(0)->FunctionValues(), Inputs(1)->FunctionValues(), Inputs(2)->FunctionValues(), Inputs(3)->FunctionValues(), 
+                m_prior, m_stddev, m_normedDeviationVectors, m_normedDeviation, m_posterior, m_temp);
+        }
+
+        //input0=unnormedPrior, input1=mean, input2=logstddev, input3=feature
+        virtual void EvaluateThisNode(const size_t timeIdxInSeq)
+        {
+            size_t colsPrior = Inputs(0)->FunctionValues().GetNumCols();
+            size_t numSamples = Inputs(3)->FunctionValues().GetNumCols();
+
+            //get the right slice 
+            size_t startIndex = timeIdxInSeq * m_samplesInRecurrentStep;
+
+            Matrix<ElemType> sliceOutputValue = m_functionValues.ColumnSlice(startIndex, m_samplesInRecurrentStep);
+            Matrix<ElemType> sliceFeature = Inputs(3)->FunctionValues().ColumnSlice(startIndex, m_samplesInRecurrentStep);
+            Matrix<ElemType> sliceNormedDeviation = m_normedDeviation.ColumnSlice(startIndex, m_samplesInRecurrentStep);
+            Matrix<ElemType> sliceNormedDeviationVectors = m_normedDeviationVectors.ColumnSlice(startIndex, m_samplesInRecurrentStep);
+            Matrix<ElemType> slicePosterior = m_posterior.ColumnSlice(startIndex, m_samplesInRecurrentStep);
+
+            if (colsPrior == 1)
+            {
+                EvaluateThisNodeS(sliceOutputValue, Inputs(0)->FunctionValues(), Inputs(1)->FunctionValues(), Inputs(2)->FunctionValues(), sliceFeature,
+                    m_prior, m_stddev, sliceNormedDeviationVectors, sliceNormedDeviation, slicePosterior, m_temp);
+            }
+            else if (colsPrior == numSamples)
+            {
+                Matrix<ElemType> sliceUnnormedPrior = Inputs(0)->FunctionValues().ColumnSlice(startIndex, m_samplesInRecurrentStep);
+                Matrix<ElemType> sliceMean = Inputs(1)->FunctionValues().ColumnSlice(startIndex, m_samplesInRecurrentStep);
+                Matrix<ElemType> sliceLogstddev = Inputs(2)->FunctionValues().ColumnSlice(startIndex, m_samplesInRecurrentStep);
+
+                Matrix<ElemType> slicePrior = m_prior.ColumnSlice(startIndex, m_samplesInRecurrentStep);
+                Matrix<ElemType> sliceStddev = m_stddev.ColumnSlice(startIndex, m_samplesInRecurrentStep);
+
+                EvaluateThisNodeS(sliceOutputValue, sliceUnnormedPrior, sliceMean, sliceLogstddev, sliceFeature,
+                    slicePrior, sliceStddev, sliceNormedDeviationVectors, sliceNormedDeviation, slicePosterior, m_temp);
+            }
+            else  //should not reach the code since validation should fail already
+            {
+                throw std::runtime_error("GMMLogLikelihoodNode: UnnormedPrior should either have same number of columns as the features or have only one column.");
+            }
+
+        }
+
+        //input0=unnormedPrior, input1=mean, input2=logstddev, input3=feature
+        //If we want to speed up we need to replace following code with a several specialized GPU functions
+        static void WINAPI EvaluateThisNodeS(Matrix<ElemType>& functionValues, const Matrix<ElemType>& unnormedPrior, const Matrix<ElemType>& mean,  Matrix<ElemType>& logstddev,
+            const Matrix<ElemType>& feature, Matrix<ElemType>& prior, Matrix<ElemType>& stddev, Matrix<ElemType>& normedDeviationVectors,
+            Matrix<ElemType>& normedDeviation, Matrix<ElemType>& posterior, Matrix<ElemType>& temp)
+        {
+            int numComponent = unnormedPrior.GetNumRows();
+            size_t numSamples = feature.GetNumCols();
+            size_t featureDim = feature.GetNumRows();
+
+            //compute prior which is softmax of unnormedPrior
+            prior.AssignLogSoftmaxOf(unnormedPrior, true);  //log prior
+
+            prior.InplaceExp();
+
+            //compute stddev
+            stddev.AssignExpOf(logstddev);
+
+#if DUMPOUTPUT
+            unnormedPrior.Print("unnormedPrior", 0, min(5, unnormedPrior.GetNumRows() - 1), 0, min(10, unnormedPrior.GetNumCols() - 1));
+            mean.Print("mean", 0, min(5, mean.GetNumRows() - 1), 0, min(10, mean.GetNumCols() - 1));
+            logstddev.Print("logstddev", 0, min(5, logstddev.GetNumRows() - 1), 0, min(10, logstddev.GetNumCols() - 1));
+
+            prior.Print("prior", 0, min(5, prior.GetNumRows() - 1), 0, min(10, prior.GetNumCols() - 1));
+            stddev.Print("stddev", 0, min(5, stddev.GetNumRows() - 1), 0, min(10, stddev.GetNumCols() - 1));
+#endif
+
+            //compute normedDeviation <-- ||x-u_c||^2/(stddev^2)
+            normedDeviationVectors.AssignRepeatOf(feature, numComponent, 1);
+            normedDeviationVectors -= mean; //each column of the mean has multiple mean components
+            normedDeviationVectors.Reshape(featureDim, numSamples* numComponent);  //now each column is feature-mean_i
+
+            normedDeviation.AssignVectorNorm2Of(normedDeviationVectors, true);
+            normedDeviation ^= 2;
+            temp.AssignRepeatOf(stddev, 1, numSamples / stddev.GetNumCols());  //stddev.GetNumCols() is either 1 or =numSamples
+            temp.Reshape(1, temp.GetNumElements());  //one stddev value for each component for each sample
+            temp ^= 2;
+            normedDeviation.ElementDivideBy(temp);  //normedDeviation and temp have same dim (1, numSamples* numComponent)
+
+            //compute  normedDeviationVectors <-- (x-u_c)/(stddev^2)
+            normedDeviationVectors.RowElementDivideBy(temp);  //divide twice
+            normedDeviationVectors.Reshape(featureDim*numComponent, numSamples);  //reshape back
+
+            //compute per-component likelihood
+            posterior.AssignProductOf(-0.5f, normedDeviation); //posterior  <-- -||x-u_c||^2/(stddev^2)/2 and in (1, numSamples* numComponent) dim
+            temp.InplaceLog();
+            temp *= ((ElemType)numComponent / 2.0f); //temp <-- stddev^c and in (1, numSamples* numComponent) dim
+            posterior -= temp;  // posterior  <-- exp[-||x-u_c||^2/(stddev^2)/2]/(stddev^c)
+            posterior -= (ElemType)(numComponent / 2.0f*log(TWO_PI)); //likelihood for each component and sample is now computed and stored in posterior
+            posterior.InplaceExp(); //posterior  <-- exp(-||x-u_c||^2/(stddev^2)/2)
+
+            normedDeviation.Reshape(numComponent, numSamples);  //reshape back
+            posterior.Reshape(numComponent, numSamples);  //reshape back
+
+            //compute posterior <-- prior_i * likelihood_i
+            if (unnormedPrior.GetNumCols() == numSamples)  //each sample has different prior
+                posterior.ElementMultiplyWith(prior);
+            else  //all samples share the same prior
+                posterior.ColumnElementMultiplyWith(prior);
+
+            //compute GMM log-likelihood
+            Matrix<ElemType>::Multiply(ConstOnes(1, numComponent, posterior.GetDeviceId()), false, posterior, false, functionValues);  //functionValues <-- total likelihood
+            posterior.RowElementDivideBy(functionValues); //posterior <-- per-comp likelihood / total likelihood
+            functionValues.InplaceLog(); //log likelihood
+
+#if DUMPOUTPUT
+            temp.Print("temp", 0, min(5, temp.GetNumRows() - 1), 0, min(10, temp.GetNumCols() - 1));
+            normedDeviation.Print("normedDeviation", 0, min(5, normedDeviation.GetNumRows() - 1), 0, min(10, normedDeviation.GetNumCols() - 1));
+
+            posterior.Print("posterior", 0, min(5, posterior.GetNumRows() - 1), 0, min(10, posterior.GetNumCols() - 1));
+            functionValues.Print("functionValues", 0, min(5, functionValues.GetNumRows() - 1), 0, min(10, functionValues.GetNumCols() - 1));
+
+            functionValues.Print("GMMLogLikelihoodNode");
+#endif
+
+#if NANCHECK
+            functionValues.HasNan("GMMLogLikelihood");
+#endif
+        }
+
+        virtual void Validate()
+        {
+            PrintSelfBeforeValidation();
+
+            if (m_children.size() != 4)
+                throw std::logic_error("GMMLogLikelihoodNode requires four inputs.");
+
+            size_t rows[4], cols[4];
+            for (int i = 0; i < 4; i++)
+            {
+                rows[i] = Inputs(i)->FunctionValues().GetNumRows();
+                cols[i] = Inputs(i)->FunctionValues().GetNumCols();
+            }
+
+            if (cols[0] != cols[1] || cols[0] != cols[2])
+                throw std::logic_error("GMMLogLikelihoodNode: UnnormedPrior (first input), mean (second input), and logStddev (third input) should have same number of columns.");
+
+            if (cols[0] != 1 && cols[0] != cols[3])
+                throw std::logic_error("GMMLogLikelihoodNode: UnnormedPrior (first input) should either have same number of columns as the features (fourth input) or have only one column.");
+
+            if (rows[0] != rows[2])
+                throw std::logic_error("GMMLogLikelihoodNode: UnnormedPrior (first input) should have same dimension as logStddev (third input), i.e., all dimensions in each Gaussian component share the same stddev.");
+
+            if (rows[1] != rows[0]*rows[3])
+                throw std::logic_error("GMMLogLikelihoodNode: the number of rows in mean (second input) should equal rows(unnormedPrior(first input) * rows(feature(fourth input)).");
+
+            FunctionValues().Resize(1, cols[3]);
+            CopyImageSizeFromInputs();
+        }
+
+        virtual void CopyImageSizeFromInputs()
+        {
+            CopyImageSizeFromInput(3, false);
+
+            m_outputChannels = 1;
+            m_outputWidth = 1;
+            m_outputHeight = 1;
+        }
+
+        //leftNode should be the empirical
+        virtual void AttachInputs(const ComputationNodePtr unnormedPrior, const ComputationNodePtr mean, const ComputationNodePtr logStddev, const ComputationNodePtr feature)
+        {
+            m_children.resize(4);
+            m_children[0] = unnormedPrior;
+            m_children[1] = mean;
+            m_children[2] = logStddev;
+            m_children[3] = feature;
+        }
+
+        virtual void MoveMatricesToDevice(const DEVICEID_TYPE deviceId)
+        {
+            ComputationNode<ElemType>::MoveMatricesToDevice(deviceId);
+
+            if (deviceId != AUTOPLACEMATRIX)
+            {
+                if (m_prior.GetDeviceId() != deviceId)
+                {
+                    m_prior.TransferFromDeviceToDevice(m_prior.GetDeviceId(), deviceId, true);
+                }
+                if (m_normedDeviation.GetDeviceId() != deviceId)
+                {
+                    m_normedDeviation.TransferFromDeviceToDevice(m_normedDeviation.GetDeviceId(), deviceId, true);
+                }
+                if (m_normedDeviationVectors.GetDeviceId() != deviceId)
+                {
+                    m_normedDeviationVectors.TransferFromDeviceToDevice(m_normedDeviationVectors.GetDeviceId(), deviceId, true);
+                }
+                if (m_stddev.GetDeviceId() != deviceId)
+                {
+                    m_stddev.TransferFromDeviceToDevice(m_stddev.GetDeviceId(), deviceId, true);
+                }
+                if (m_posterior.GetDeviceId() != deviceId)
+                {
+                    m_posterior.TransferFromDeviceToDevice(m_posterior.GetDeviceId(), deviceId, true);
+                }
+            }
+        }
+
+        virtual void CopyTo(const ComputationNodePtr nodeP, const std::wstring& newName, const CopyNodeFlags flags) const
+        {
+            ComputationNode<ElemType>::CopyTo(nodeP, newName, flags);
+            GMMLogLikelihoodNode<ElemType>* node = (GMMLogLikelihoodNode<ElemType>*) nodeP;
+
+            if (flags & CopyNodeFlags::copyNodeValue)
+            {
+                node->m_prior = m_prior;
+                node->m_normedDeviation = m_normedDeviation;
+                node->m_normedDeviationVectors = m_normedDeviationVectors;
+                node->m_stddev = m_stddev;
+                node->m_posterior = m_posterior;
+            }
+        }
+
+    protected:
+        Matrix<ElemType> m_prior;
+        Matrix<ElemType> m_normedDeviation;
+        Matrix<ElemType> m_normedDeviationVectors;
+        Matrix<ElemType> m_stddev;
+        Matrix<ElemType> m_posterior;
+        Matrix<ElemType> m_temp;
+    };
+
+    template class GMMLogLikelihoodNode<float>;
+    template class GMMLogLikelihoodNode<double>;
+
+    template<class ElemType>
+    class DropoutNode : public ComputationNode<ElemType>
+    {
+        UsingComputationNodeMembers;
+    public:
+
+        DropoutNode(const DEVICEID_TYPE deviceId = AUTOPLACEMATRIX, const std::wstring name = L"")
+            : ComputationNode<ElemType>(deviceId), m_maskOfDropout(deviceId)
+        {
+                m_nodeName = (name == L"" ? CreateUniqNodeName() : name);
+                m_deviceId = deviceId;
+                MoveMatricesToDevice(deviceId);
+                m_dropoutRate = 0;
+                m_randomSeed = (unsigned long)atomic_fetch_add(&s_timeStampCounter, (unsigned long long int)1);
+                InitRecurrentNode();
+            }
+
+        DropoutNode(File& fstream, const size_t modelVersion, const DEVICEID_TYPE deviceId = AUTOPLACEMATRIX, const std::wstring name = L"")
+            : ComputationNode<ElemType>(deviceId), m_maskOfDropout(deviceId)
+        {
+                m_nodeName = (name == L"" ? CreateUniqNodeName() : name);
+                m_dropoutRate = 0;  //dropout is consisered as a training parameter and thus not reinitialized if loadfromfile
+                m_randomSeed = (unsigned long)atomic_fetch_add(&s_timeStampCounter, (unsigned long long int)1);
+
+                LoadFromFile(fstream, modelVersion, deviceId);
+            }
+
+        virtual const std::wstring OperationName() const { return TypeName(); }
+
+        virtual void ComputeInputPartial(const size_t inputIndex)
+        {
+            if (inputIndex > 0)
+                throw std::invalid_argument("Dropout operation only takes one input.");
+            ComputeInputPartialS(m_dropoutRate, Inputs(0)->GradientValues(), m_maskOfDropout, GradientValues());
+        }
+
+        virtual void ComputeInputPartial(const size_t inputIndex, const size_t timeIdxInSeq)
+        {
+            if (inputIndex > 0)
+                throw std::invalid_argument("Dropout operation only takes one input.");
+
+            Matrix<ElemType> sliceInput0Grad = Inputs(0)->GradientValues().ColumnSlice(timeIdxInSeq * m_samplesInRecurrentStep, m_samplesInRecurrentStep);
+            Matrix<ElemType> sliceOutputGrad = GradientValues().ColumnSlice(timeIdxInSeq * m_samplesInRecurrentStep, m_samplesInRecurrentStep);
+
+            Matrix<ElemType> sliceMask = Matrix<ElemType>();
+            if (m_dropoutRate > 0)
+            {
+                sliceMask = m_maskOfDropout.ColumnSlice(timeIdxInSeq * m_samplesInRecurrentStep, m_samplesInRecurrentStep);
+            }
+
+            ComputeInputPartialS(m_dropoutRate, sliceInput0Grad, sliceMask, sliceOutputGrad);
+        }
+
+        static void WINAPI ComputeInputPartialS(const ElemType dropoutRate, Matrix<ElemType>& inputGradientValues, const Matrix<ElemType>& maskOfDropout, const Matrix<ElemType>& gradientValues)
+        {
+            if (dropoutRate > 0)
+            {
+                inputGradientValues.AddElementProductOf(gradientValues, maskOfDropout);
+            }
+            else
+            {
+                inputGradientValues += gradientValues;
+            }
+        }
+
+        virtual void EvaluateThisNode()
+        {
+            EvaluateThisNodeS(m_dropoutRate, m_randomSeed, FunctionValues(), m_maskOfDropout, Inputs(0)->FunctionValues());
+        }
+        virtual void EvaluateThisNode(const size_t timeIdxInSeq)
+        {
+            Matrix<ElemType> sliceInput0Value = Inputs(0)->FunctionValues().ColumnSlice(timeIdxInSeq * m_samplesInRecurrentStep, m_samplesInRecurrentStep);
+            Matrix<ElemType> sliceOutputValue = Matrix <ElemType>();
+
+            Matrix<ElemType> sliceMask = Matrix<ElemType>();
+            if (m_dropoutRate > 0)
+            {
+                FunctionValues().Resize(Inputs(0)->FunctionValues().GetNumRows(), Inputs(0)->FunctionValues().GetNumCols());
+                m_maskOfDropout.Resize(Inputs(0)->FunctionValues().GetNumRows(), Inputs(0)->FunctionValues().GetNumCols());
+                sliceMask = m_maskOfDropout.ColumnSlice(timeIdxInSeq * m_samplesInRecurrentStep, m_samplesInRecurrentStep);
+            }
+
+            sliceOutputValue = FunctionValues().ColumnSlice(timeIdxInSeq * m_samplesInRecurrentStep, m_samplesInRecurrentStep);
+
+            EvaluateThisNodeS(m_dropoutRate, m_randomSeed, sliceOutputValue, sliceMask, sliceInput0Value);
+        }
+
+        static void WINAPI EvaluateThisNodeS(const ElemType dropoutRate, unsigned long& randomSeed, Matrix<ElemType>& functionValues, Matrix<ElemType>& maskOfDropout, const Matrix<ElemType>& inputFunctionValues)
+        {
+            if (dropoutRate > 0)
+            {
+                maskOfDropout.Resize(inputFunctionValues.GetNumRows(), inputFunctionValues.GetNumCols());
+
+                maskOfDropout.SetUniformRandomMask(dropoutRate, ElemType(1.0) / (ElemType(1) - dropoutRate), randomSeed);
+                randomSeed += 1073807359;  //1073807359 is a very large prime number to avoid collision with other dropout nodes
+
+                functionValues.AssignElementProductOf(maskOfDropout, inputFunctionValues);
+#if NANCHECK
+                functionValues.HasNan("DropOut");
+#endif
+            }
+            else
+            {
+                //remove this line since we can get same effect by overwritting the FunctionValues functions without copying the values
+                //functionValues = inputFunctionValues;
+            }
+        }
+
+        virtual const Matrix<ElemType>& FunctionValues() const
+        {
+            if (m_dropoutRate > 0)
+                return m_functionValues;
+            else
+                return Inputs(0)->FunctionValues();
+        }
+
+        virtual Matrix<ElemType>& FunctionValues()
+        {
+            if (m_dropoutRate > 0)
+                return m_functionValues;
+            else
+                return Inputs(0)->FunctionValues();
+        }
+
+        virtual void Validate()
+        {
+            PrintSelfBeforeValidation();
+
+            if (m_children.size() != 1)
+                throw std::logic_error("Dropout operation should have one input.");
+
+            if (Inputs(0)->FunctionValues().GetNumElements() == 0)
+                throw std::logic_error("Dropout operation: the input node has 0 element.");
+
+            FunctionValues().Resize(Inputs(0)->FunctionValues().GetNumRows(), Inputs(0)->FunctionValues().GetNumCols());
+            m_maskOfDropout.Resize(Inputs(0)->FunctionValues().GetNumRows(), Inputs(0)->FunctionValues().GetNumCols());
+            CopyImageSizeFromInputs();
+        }
+
+        virtual void AttachInputs(const ComputationNodePtr inputNode)
+        {
+            m_children.resize(1);
+            m_children[0] = inputNode;
+        }
+
+        void SetDropoutRate(const ElemType val)
+        {
+            if (val < 0 || val >= 1)
+                throw std::logic_error("DropoutRate must be >= 0 and < 1.");
+            m_dropoutRate = val;
+        }
+
+        void SetRandomSeed(const unsigned long val)
+        {
+            m_randomSeed = (unsigned long)val;
+        }
+
+        virtual void MoveMatricesToDevice(const DEVICEID_TYPE deviceId)
+        {
+            ComputationNode<ElemType>::MoveMatricesToDevice(deviceId);
+
+            if (deviceId != AUTOPLACEMATRIX)
+            {
+                if (m_maskOfDropout.GetDeviceId() != deviceId)
+                    m_maskOfDropout.TransferFromDeviceToDevice(m_maskOfDropout.GetDeviceId(), deviceId, true);
+            }
+        }
+
+        static const std::wstring TypeName() { return L"Dropout"; }
+
+        virtual void CopyTo(const ComputationNodePtr nodeP, const std::wstring& newName, const CopyNodeFlags flags) const
+        {
+            ComputationNode<ElemType>::CopyTo(nodeP, newName, flags);
+            DropoutNode<ElemType>* node = (DropoutNode<ElemType>*) nodeP;
+
+            if (flags & CopyNodeFlags::copyNodeValue)
+            {
+                node->m_dropoutRate = m_dropoutRate;
+                node->m_randomSeed = m_randomSeed;
+                node->m_maskOfDropout = m_maskOfDropout;
+            }
+        }
+
+        // copy constructor
+        DropoutNode(const DropoutNode<ElemType>* node, const std::wstring& newName, const CopyNodeFlags flags)
+            : ComputationNode<ElemType>(node->m_deviceId), m_maskOfDropout(node->m_deviceId)
+        {
+                node->CopyTo(this, newName, flags);
+            }
+
+        virtual ComputationNodePtr Duplicate(const std::wstring& newName, const CopyNodeFlags flags) const
+        {
+            const std::wstring& name = (newName == L"") ? NodeName() : newName;
+
+            ComputationNodePtr node = new DropoutNode<ElemType>(this, name, flags);
+            return node;
+        }
+
+    private:
+        ElemType m_dropoutRate;
+        unsigned long m_randomSeed;
+
+        Matrix<ElemType> m_maskOfDropout;
+    };
+
+    template class DropoutNode<float>;
+    template class DropoutNode<double>;
+
+    template<class ElemType>
+    class ReshapeNode : public ComputationNode<ElemType>
+    {
+        UsingComputationNodeMembers;
+
+    public:
+
+        ReshapeNode(const DEVICEID_TYPE deviceId, size_t numRows, const std::wstring name = L"")
+            : ComputationNode<ElemType>(deviceId)
+        {
+                m_nodeName = (name == L"" ? CreateUniqNodeName() : name);
+                m_deviceId = deviceId;
+                m_numRows = numRows;
+
+                MoveMatricesToDevice(deviceId);
+                InitRecurrentNode();
+            }
+
+        ReshapeNode(const DEVICEID_TYPE deviceId = AUTOPLACEMATRIX, const std::wstring name = L"")
+            : ComputationNode<ElemType>(deviceId), m_numRows(0)
+        {
+                m_nodeName = (name == L"" ? CreateUniqNodeName() : name);
+                m_deviceId = deviceId;
+                MoveMatricesToDevice(deviceId);
+                InitRecurrentNode();
+            }
+
+        ReshapeNode(const ReshapeNode<ElemType>* node, const std::wstring& newName, const CopyNodeFlags flags)
+            : ComputationNode<ElemType>(node->m_deviceId)
+        {
+                node->CopyTo(this, newName, flags);
+            }
+
+        ReshapeNode(File& fstream, const size_t modelVersion, const DEVICEID_TYPE deviceId = AUTOPLACEMATRIX, const std::wstring name = L"")
+            : ComputationNode<ElemType>(deviceId)
+        {
+                m_nodeName = (name == L"" ? CreateUniqNodeName() : name);
+                LoadFromFile(fstream, modelVersion, deviceId);
+            }
+
+        virtual ComputationNodePtr Duplicate(const std::wstring& newName, const CopyNodeFlags flags) const
+        {
+            const std::wstring& name = (newName == L"") ? NodeName() : newName;
+            ComputationNodePtr node = new ReshapeNode<ElemType>(this, name, flags);
+            return node;
+        }
+
+        virtual void CopyTo(const ComputationNodePtr nodeP, const std::wstring& newName, const CopyNodeFlags flags) const
+        {
+            ComputationNode<ElemType>::CopyTo(nodeP, newName, flags);
+            ReshapeNode<ElemType>* node = (ReshapeNode<ElemType>*) nodeP;
+
+            if (flags & CopyNodeFlags::copyNodeValue)
+            {
+                node->m_numRows = m_numRows;
+            }
+        }
+
+        virtual void SaveToFile(File& fstream) const
+        {
+            ComputationNode<ElemType>::SaveToFile(fstream);
+
+            fstream << m_numRows;
+        }
+
+        virtual void LoadFromFile(File& fstream, const size_t modelVersion, const DEVICEID_TYPE deviceId = AUTOPLACEMATRIX)
+        {
+            ComputationNode<ElemType>::LoadFromFile(fstream, modelVersion, deviceId);
+
+            fstream >> m_numRows;
+        }
+
+        virtual const std::wstring OperationName() const { return TypeName(); }
+        static const std::wstring TypeName() { return L"Reshape"; }
+
+        virtual void AttachInputs(const ComputationNodePtr singleInput)
+        {
+            m_children.resize(1);
+            m_children[0] = singleInput;
+        }
+
+        virtual void CopyImageSizeFromInputs()
+        {
+            CopyImageSizeFromInput(0, true);
+
+            //WARNING: this node will destroy the image size information from the child
+            m_outputWidth = 1;
+            m_outputChannels = 1;
+            m_outputHeight = m_numRows;
+
+            if (m_inputWidth * m_inputChannels != 1)
+                fprintf(stderr, "WARNING: Reshape operation cannot inherit image size information from its child. Image size info is lost.\n");
+        }
+
+        virtual void PrintSelfBeforeValidation(bool allowNulls = false) const
+        {
+            fprintf(stderr, "\nValidating --> %ls = %ls", NodeName().c_str(), OperationName().c_str());
+
+            if (!IsLeaf())
+            {
+                fprintf(stderr, "(");
+                for (size_t i = 0; i < ChildrenSize(); i++)
+                {
+                    ComputationNodePtr child = Inputs(i);
+                    if (i > 0)
+                        fprintf(stderr, ", ");
+
+                    if (child == nullptr)
+                    {
+                        if (allowNulls)
+                        {
+                            fprintf(stderr, "NULL");
+                            continue;
+                        }
+                        throw runtime_error("One of the children is missing.");
+                    }
+
+                    fprintf(stderr, "%ls[%lu, %lu]", child->NodeName().c_str(), child->FunctionValues().GetNumRows(), child->FunctionValues().GetNumCols());
+                }
+
+                fprintf(stderr, ", NumOfRows=%lu)", m_numRows);
+            }
+        }
+
+        virtual void Validate()
+        {
+            PrintSelfBeforeValidation();
+
+            if (m_children.size() != 1)
+                throw std::logic_error("Reshape operation: Should have one input.");
+
+            if (Inputs(0)->FunctionValues().GetNumElements() == 0)
+                throw std::logic_error("Reshape operation: The input node has 0 element.");
+
+            size_t cols = Inputs(0)->FunctionValues().GetNumElements() / m_numRows;
+
+            // We can not do a proper pre-validation check for the reshaping node. There are cases when 
+            // reshaping only makes sense if we consider the whole minibatch but not based on a single
+            // sample. This is a hack to prevent the validation step from throwing an unnecessary error
+            // for cases where at runtime the operation would be valid
+            if (cols == 0)
+                cols = 1;
+            FunctionValues().Resize(m_numRows, cols);
+            CopyImageSizeFromInputs();
+        }
+
+        virtual void EvaluateThisNode()
+        {
+            EvaluateThisNodeS(FunctionValues(), Inputs(0)->FunctionValues(), m_numRows);
+        }
+
+        virtual void EvaluateThisNode(const size_t timeIdxInSeq)
+        {
+            size_t rows = Inputs(0)->FunctionValues().GetNumRows();
+            if ((rows * m_samplesInRecurrentStep) % m_numRows > 0)
+            {
+                throw std::logic_error("Reshape operation: Number of elements in the recurrent input step is not a multiple of the specified number of rows.");
+            }
+
+            size_t outputSamplesInRecurrentStep = m_samplesInRecurrentStep * rows / m_numRows;
+            Matrix<ElemType> sliceInputValue = Inputs(0)->FunctionValues().ColumnSlice(timeIdxInSeq * m_samplesInRecurrentStep, m_samplesInRecurrentStep);
+            Matrix<ElemType> sliceOutputValue = m_functionValues.ColumnSlice(timeIdxInSeq * outputSamplesInRecurrentStep, outputSamplesInRecurrentStep);
+
+            EvaluateThisNodeS(sliceOutputValue, sliceInputValue, m_numRows);
+        }
+
+        static void WINAPI EvaluateThisNodeS(Matrix<ElemType>& functionValues, const Matrix<ElemType>& inputFunctionValues, const size_t numRows)
+        {
+            functionValues.Resize(inputFunctionValues.GetNumRows(), inputFunctionValues.GetNumCols());
+            functionValues.AssignRowSliceValuesOf(inputFunctionValues, 0, inputFunctionValues.GetNumRows());
+
+            if (functionValues.GetNumRows() != numRows)
+            {
+                if (functionValues.GetNumElements() % numRows > 0)
+                    throw std::logic_error("Reshape operation: Number of elements in the input is not a multiple of the specified number of rows.");
+
+                functionValues.Reshape(numRows, functionValues.GetNumElements() / numRows);
+            }
+#if NANCHECK
+            functionValues.HasNan("Reshape");
+#endif
+        }
+
+        virtual void ComputeInputPartial(const size_t inputIndex)
+        {
+            if (inputIndex > 0)
+                throw std::invalid_argument("Reshape operation only takes one input.");
+
+            ComputeInputPartialS(Inputs(0)->GradientValues(), GradientValues(), m_numRows);
+        }
+
+        virtual void ComputeInputPartial(const size_t inputIndex, const size_t timeIdxInSeq)
+        {
+            if (inputIndex > 0)
+                throw std::invalid_argument("Reshape operation only takes one input.");
+
+            size_t rows = Inputs(0)->GradientValues().GetNumRows();
+            if ((rows * m_samplesInRecurrentStep) % m_numRows > 0)
+            {
+                throw std::logic_error("Reshape operation: Number of elements in the recurrent input step is not a multiple of the specified number of rows.");
+            }
+
+            size_t outputSamplesInRecurrentStep = m_samplesInRecurrentStep * rows / m_numRows;
+
+            Matrix<ElemType> sliceInputGrad = Inputs(0)->GradientValues().ColumnSlice(timeIdxInSeq * m_samplesInRecurrentStep, m_samplesInRecurrentStep);
+            Matrix<ElemType> sliceOutputGrad = GradientValues().ColumnSlice(timeIdxInSeq * outputSamplesInRecurrentStep, outputSamplesInRecurrentStep);
+
+            ComputeInputPartialS(sliceInputGrad, sliceOutputGrad, m_numRows);
+        }
+
+        static void WINAPI ComputeInputPartialS(Matrix<ElemType>& inputGradientValues, const Matrix<ElemType>& gradientValues, const size_t /*numRows*/)
+        {
+            size_t numRows = inputGradientValues.GetNumRows();
+            inputGradientValues.Reshape(gradientValues.GetNumRows(), gradientValues.GetNumCols());
+            inputGradientValues += gradientValues;
+            inputGradientValues.Reshape(numRows, inputGradientValues.GetNumElements() / numRows);
+        }
+
+        virtual const Matrix<ElemType>& FunctionValues() const
+        {
+            if (Inputs(0)->FunctionValues().GetNumRows() != m_numRows)
+                return m_functionValues;
+            else
+                return Inputs(0)->FunctionValues();
+        }
+
+        virtual void MoveMatricesToDevice(const DEVICEID_TYPE deviceId)
+        {
+            ComputationNode<ElemType>::MoveMatricesToDevice(deviceId);
+        }
+
+    private:
+        size_t m_numRows;
+    };
+
+    template class ReshapeNode<float>;
+    template class ReshapeNode<double>;
+
+    template<class ElemType>
+    class RowRepeatNode : public ComputationNode<ElemType>
+    {
+        UsingComputationNodeMembers;
+
+    public:
+
+        RowRepeatNode(const DEVICEID_TYPE deviceId, size_t numRepeats, const std::wstring name = L"")
+            : ComputationNode<ElemType>(deviceId)
+        {
+                m_nodeName = (name == L"" ? CreateUniqNodeName() : name);
+                m_deviceId = deviceId;
+                m_numRepeat = numRepeats;
+
+                MoveMatricesToDevice(deviceId);
+                InitRecurrentNode();
+            }
+
+        RowRepeatNode(const DEVICEID_TYPE deviceId = AUTOPLACEMATRIX, const std::wstring name = L"")
+            : ComputationNode<ElemType>(deviceId), m_numRepeat(1)
+        {
+                m_nodeName = (name == L"" ? CreateUniqNodeName() : name);
+                m_deviceId = deviceId;
+                MoveMatricesToDevice(deviceId);
+                InitRecurrentNode();
+            }
+
+        RowRepeatNode(const RowRepeatNode<ElemType>* node, const std::wstring& newName, const CopyNodeFlags flags)
+            : ComputationNode<ElemType>(node->m_deviceId)
+        {
+                node->CopyTo(this, newName, flags);
+            }
+
+        RowRepeatNode(File& fstream, const size_t modelVersion, const DEVICEID_TYPE deviceId = AUTOPLACEMATRIX, const std::wstring name = L"")
+            : ComputationNode<ElemType>(deviceId)
+        {
+                m_nodeName = (name == L"" ? CreateUniqNodeName() : name);
+                LoadFromFile(fstream, modelVersion, deviceId);
+            }
+
+        virtual ComputationNodePtr Duplicate(const std::wstring& newName, const CopyNodeFlags flags) const
+        {
+            const std::wstring& name = (newName == L"") ? NodeName() : newName;
+            ComputationNodePtr node = new RowRepeatNode<ElemType>(this, name, flags);
+            return node;
+        }
+
+        virtual void CopyTo(const ComputationNodePtr nodeP, const std::wstring& newName, const CopyNodeFlags flags) const
+        {
+            ComputationNode<ElemType>::CopyTo(nodeP, newName, flags);
+            RowRepeatNode<ElemType>* node = (RowRepeatNode<ElemType>*) nodeP;
+
+            if (flags & CopyNodeFlags::copyNodeValue)
+            {
+                node->m_numRepeat = m_numRepeat;
+            }
+        }
+
+        virtual void SaveToFile(File& fstream) const
+        {
+            ComputationNode<ElemType>::SaveToFile(fstream);
+
+            fstream << m_numRepeat;
+        }
+
+        virtual void LoadFromFile(File& fstream, const size_t modelVersion, const DEVICEID_TYPE deviceId = AUTOPLACEMATRIX)
+        {
+            ComputationNode<ElemType>::LoadFromFile(fstream, modelVersion, deviceId);
+
+            fstream >> m_numRepeat;
+        }
+
+        virtual const std::wstring OperationName() const { return TypeName(); }
+        static const std::wstring TypeName() { return L"RowRepeat"; }
+
+        virtual void AttachInputs(const ComputationNodePtr singleInput)
+        {
+            m_children.resize(1);
+            m_children[0] = singleInput;
+        }
+
+        virtual void CopyImageSizeFromInputs()
+        {
+            CopyImageSizeFromInput(0, true);
+            m_outputHeight = m_inputHeight * m_numRepeat;
+
+            //WARNING: this node will destroy the image size information from the child
+            if (m_inputWidth * m_inputChannels != 1)
+                fprintf(stderr, "WARNING: RowRepeat operation cannot inherit image size information from its child. Image size info is lost.\n");
+        }
+
+        virtual void PrintSelfBeforeValidation(bool allowNulls = false) const
+        {
+            fprintf(stderr, "\nValidating --> %ls = %ls", NodeName().c_str(), OperationName().c_str());
+
+            if (!IsLeaf())
+            {
+                fprintf(stderr, "(");
+                for (size_t i = 0; i<ChildrenSize(); i++)
+                {
+                    ComputationNodePtr child = Inputs(i);
+                    if (i > 0)
+                        fprintf(stderr, ", ");
+
+                    if (child == nullptr)
+                    {
+                        if (allowNulls)
+                        {
+                            fprintf(stderr, "NULL");
+                            continue;
+                        }
+                        throw runtime_error("One of the children is missing.");
+                    }
+
+                    fprintf(stderr, "%ls[%lu, %lu]", child->NodeName().c_str(), child->FunctionValues().GetNumRows(), child->FunctionValues().GetNumCols());
+                }
+
+                fprintf(stderr, ", numRepeats=%lu)", m_numRepeat);
+            }
+        }
+
+        virtual void Validate()
+        {
+            PrintSelfBeforeValidation();
+
+            if (m_children.size() != 1)
+                throw std::logic_error("RowRepeat operation should have one input.");
+
+            if (Inputs(0)->FunctionValues().GetNumElements() == 0)
+                throw std::logic_error("RowRepeat  operation: the input node has 0 element.");
+
+            FunctionValues().Resize(Inputs(0)->FunctionValues().GetNumRows() * m_numRepeat, Inputs(0)->FunctionValues().GetNumCols());
+            CopyImageSizeFromInputs();
+        }
+
+        virtual void EvaluateThisNode()
+        {
+            EvaluateThisNodeS(m_functionValues, Inputs(0)->FunctionValues(), m_numRepeat);
+        }
+
+        virtual void EvaluateThisNode(const size_t timeIdxInSeq)
+        {
+            Matrix<ElemType> sliceInputValue = Inputs(0)->FunctionValues().ColumnSlice(timeIdxInSeq * m_samplesInRecurrentStep, m_samplesInRecurrentStep);
+            Matrix<ElemType> sliceOutputValue = m_functionValues.ColumnSlice(timeIdxInSeq * m_samplesInRecurrentStep, m_samplesInRecurrentStep);
+
+            EvaluateThisNodeS(sliceOutputValue, sliceInputValue, m_numRepeat);
+        }
+
+        static void WINAPI EvaluateThisNodeS(Matrix<ElemType>& functionValues, const Matrix<ElemType>& inputFunctionValues, const size_t numRepeats)
+        {
+            functionValues.AssignRepeatOf(inputFunctionValues, numRepeats, 1);
+#if NANCHECK
+            functionValues.HasNan("RowRepeat");
+#endif
+        }
+
+        virtual void ComputeInputPartial(const size_t inputIndex)
+        {
+            if (inputIndex != 0)
+                throw std::invalid_argument("RowRepeat only has one input.");
+
+            ComputeInputPartialS(Inputs(0)->GradientValues(), GradientValues(), m_numRepeat);
+        }
+
+        virtual void ComputeInputPartial(const size_t inputIndex, const size_t timeIdxInSeq)
+        {
+            if (inputIndex != 0)
+                throw std::invalid_argument("RowRepeat only has one input.");
+
+            Matrix<ElemType> sliceInputGrad = Inputs(0)->GradientValues().ColumnSlice(timeIdxInSeq * m_samplesInRecurrentStep, m_samplesInRecurrentStep);
+            Matrix<ElemType> sliceOutputGrad = GradientValues().ColumnSlice(timeIdxInSeq * m_samplesInRecurrentStep, m_samplesInRecurrentStep);
+
+            ComputeInputPartialS(sliceInputGrad, sliceOutputGrad, m_numRepeat);
+        }
+
+        static void WINAPI ComputeInputPartialS(Matrix<ElemType>& inputGradientValues, const Matrix<ElemType>& gradientValues, const size_t numRepeats)
+        {
+            inputGradientValues.AddToRowRepeatValuesOf(gradientValues, numRepeats);
+        }
+
+        virtual const Matrix<ElemType>& FunctionValues() const
+        {
+            if (m_numRepeat == 1)
+                return m_functionValues;
+            else
+                return Inputs(0)->FunctionValues();
+        }
+
+        virtual void MoveMatricesToDevice(const DEVICEID_TYPE deviceId)
+        {
+            ComputationNode<ElemType>::MoveMatricesToDevice(deviceId);
+        }
+
+    private:
+        size_t m_numRepeat;
+    };
+
+    template class RowRepeatNode<float>;
+    template class RowRepeatNode<double>;
+
+}}}