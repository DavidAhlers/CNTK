--- conflicted
+++ resolved
@@ -1499,16 +1499,10 @@
             fprintf(fp, "successfully finished at %s on %s\n", TimeDateStamp().c_str(), GetHostName().c_str());
             fcloseOrDie(fp);
         }
-<<<<<<< HEAD
-        fprintf(stderr, "COMPLETED\n");
-		fflush(stderr);
+        fprintf(stderr, "COMPLETED\n"), fflush(stderr);
 
         delete g_mpi;
-    }
-=======
-        fprintf(stderr, "COMPLETED\n"), fflush(stderr);
 	}
->>>>>>> da58ea2d
     catch (const std::exception &err)
     {
         fprintf(stderr, "EXCEPTION occurred: %s\n", err.what());
